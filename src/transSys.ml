(* This file is part of the Kind 2 model checker.

   Copyright (c) 2015 by the Board of Trustees of the University of Iowa

   Licensed under the Apache License, Version 2.0 (the "License"); you
   may not use this file except in compliance with the License.  You
   may obtain a copy of the License at

   http://www.apache.org/licenses/LICENSE-2.0 

   Unless required by applicable law or agreed to in writing, software
   distributed under the License is distributed on an "AS IS" BASIS,
   WITHOUT WARRANTIES OR CONDITIONS OF ANY KIND, either express or
   implied. See the License for the specific language governing
   permissions and limitations under the License. 

*)

open Lib

module P = Property
module SVM = StateVar.StateVarMap

(* Offset of state variables in initial state constraint *)
let init_base = Numeral.zero

(* Offset of primed state variables in transition relation *)
let trans_base = Numeral.one

(* Offset of primed state variables in properties and invariants *)
let prop_base = Numeral.zero

type t = 

  { 

    (* Scope of transition system *)
    scope: Scope.t;

    (* State variable to be bound to a unique term for each
       instance of the transition system *)
    instance_state_var : StateVar.t option;

    (* Assignments of unique terms to the instance variables of this
       transition system and its subsystems *)
    instance_var_bindings : (Var.t * Term.t) list;

    (* State variables of global scope (used for arrays). Will become
       uninterpreted function symbols with the instance identifier of
       this transition system as the first argument. *)
    global_state_vars : StateVar.t list;

    (* State variables in the scope of this transition system 

       Also contains [instance_state_var] unless it is None, and
       state variables in [global_state_vars]. *)
    state_vars : StateVar.t list;

    (* Transition systems called by this system

       For each instance of the called transition system there is a
       map from state variables of the called system to the state
       variables of the this system and a function to guard terms in
       the called system to be valid in this system. *)
    subsystems : (t * 
                  ((StateVar.t SVM.t *
                    (Term.t -> Term.t)) 
                     list))
                    list;

    (* Predicate symbol for initial state constraint *)
    init_uf_symbol : UfSymbol.t;

    (* Formal parameters of initial state constraint *)
    init_formals : Var.t list;

    (* Initial state constraint *)
    init : Term.t;

    (* Predicate symbol for transition relation *)
    trans_uf_symbol : UfSymbol.t;

    (* Formal parameters of transition relation *)
    trans_formals : Var.t list;

    (* Transition relation *)
    trans : Term.t;

    (* Properties to prove invariant for this transition system 

       Does not need to be mutable, because a Property.t is *)
    properties : Property.t list;

    (* Invariants about the current state *)
    mutable invariants_one_state : Term.t list;

    (* Invariants about current and previous state pairs *)
    mutable invariants_two_state : Term.t list;

  }


(* ********************************************************************** *)
(* Pretty-printing                                                        *)
(* ********************************************************************** *)


let pp_print_state_var ppf state_var = 

  Format.fprintf ppf
    "@[<hv 1>(%a@ %a%t%t%t)@]" 
    StateVar.pp_print_state_var state_var
    Type.pp_print_type (StateVar.type_of_state_var state_var)
    (function ppf -> 
      if StateVar.is_const state_var then Format.fprintf ppf "@ :const")
    (function ppf -> 
      if StateVar.is_input state_var then Format.fprintf ppf "@ :input")
    (function ppf -> 
      if StateVar.for_inv_gen state_var then Format.fprintf ppf "@ :for-inv-gen")
  
let pp_print_property_status ppf = function 
  | P.PropUnknown -> Format.fprintf ppf ":unknown"
  | P.PropKTrue k -> Format.fprintf ppf ":k-true %d" k
  | P.PropInvariant -> Format.fprintf ppf ":invariant"
  | P.PropFalse _ -> Format.fprintf ppf ":false"


let pp_print_property_source ppf = function 
  | P.PropAnnot _ -> Format.fprintf ppf ":annotation"
  | P.Contract _ -> Format.fprintf ppf ":contract"
  | P.Generated _ -> Format.fprintf ppf ":generated"
  | P.ContractGlobalRequire _ -> Format.fprintf ppf ":global-req"
  | P.ContractModeRequire _ -> Format.fprintf ppf ":mode-req"
  | P.ContractGlobalEnsure _ -> Format.fprintf ppf ":global-ens"
  | P.ContractModeEnsure _ -> Format.fprintf ppf ":mode-ens"
  | P.Instantiated _ -> Format.fprintf ppf ":instantiated"


let pp_print_property 
    ppf
    { P.prop_name; P.prop_source; P.prop_term; P.prop_status } =

  Format.fprintf ppf
    "(\"%s\" %a %a %a)" 
    prop_name
    Term.pp_print_term prop_term
    pp_print_property_status prop_status
    pp_print_property_source prop_source


let pp_print_trans_sys 
    ppf
    { scope;
      instance_state_var;
      instance_var_bindings;
      global_state_vars;
      state_vars;
      init;
      init_formals;
      trans;
      trans_formals;
      properties;
      invariants_one_state;
      invariants_two_state } = 

  Format.fprintf 
    ppf
    "@[<v 1>(trans-sys %a@,\
     @[<hv 2>(state-vars@ (@[<v>%a@]))@]@,\
     @[<hv 2>(init@   @[<hv 1>(%a)@]@ (@[<v>%a@]))@]@,\
     @[<hv 2>(trans@  @[<hv 1>(%a)@]@ (@[<v>%a@]))@]@,\
     @[<hv 2>(prop@ (@[<v>%a@]))@]@,\
            )@]"

    Scope.pp_print_scope scope
    (pp_print_list pp_print_state_var "@ ") state_vars
    (pp_print_list Var.pp_print_var "@ ") init_formals
    Term.pp_print_term init
    (pp_print_list Var.pp_print_var "@ ") trans_formals
    Term.pp_print_term trans
    (pp_print_list pp_print_property "@ ") properties

(*
    "@[<v>@[<hv 2>(state-vars@ (@[<v>%a@]))@]@,\
          %a@,\
          @[<hv 2>(logic %a)@]@,\
          @[<hv 2>(init@ (@[<v>%a@]))@]@,\
          @[<hv 2>(trans@ (@[<v>%a@]))@]@,\
          @[<hv 2>(props@ (@[<v>%a@]))@]@,\
          @[<hv 2>(contracts@ (@[<v>%a@]))@]@,\
          @[<hv 2>(invar@ (@[<v>%a@]))@]@,\
          @[<hv 2>(source@ (@[<v>%a@]))@]@,\
          @[<hv 2>(callers@ (@[<v>%a@]))@]@."
    TermLib.pp_print_logic logic
    (pp_print_list pp_print_uf_defs "@ ") (uf_defs)
    Term.pp_print_term (init_term trans_sys)
    Term.pp_print_term (trans_term trans_sys)
    (pp_print_list pp_print_property "@ ") properties
    pp_print_contracts contracts
    (pp_print_list Term.pp_print_term "@ ") invars
    (pp_print_list (fun ppf { LustreNode.name } -> LustreIdent.pp_print_ident false ppf name) "@ ") (match source with Lustre l -> l | _ -> [])
    (pp_print_list pp_print_callers "@,") callers
*)


(* ********************************************************************** *)
(* Construct a transition system                                          *)
(* ********************************************************************** *)

(*

(* For each key append the list of the second map to the list of the
   first map, and assume the empty list for keys that are in one but not
   the other map. *)
let join_list_scope_maps m1 m2 = 
  Scope.Map.merge
    (fun k v1 v2 -> match v1, v2 with
       | None, None -> None
       | Some _, None -> v1
       | None, Some _ -> v2
       | Some l1, Some l2 -> Some (l1 @ l2))
    m1
    m2


(* Return an assoociation list of scopes of all subsystems, including
   the top system, to the list of instance variables of each
   instance lifted to the scope of the top system. *)
let rec collect_instances' accum = function 

  (* Stack is empty, instance variables of top system are in accumulator *)
  | [] -> accum

  (* Add instance variables of system at the top of the stack to
     accumulator *)
  | { scope; instance_state_var; subsystems } :: tl as l -> 

    if

      (* Transition system already seen? *)
      Scope.Map.mem scope accum

    then

      (* Do not add to accumulator twice *)
      collect_instances' accum tl

    else

      (* Add all subsystems not yet seen to the top of the stack *)
      let l' = 
        List.fold_left

          (* Add transition system to stack if not in accumulator *)
          (fun l ({ scope } as t, _) -> 

             if 

               (* Transition system already seen? *)
               Scope.Map.mem scope accum

             then 

               (* Use subsystem in accumulator *)
               l

             else

               (* Need to get instances of subsystem first

                  Add to the stack even if it is already there,
                  because the subsystem needs to be visited before the
                  system at the top of the stack. *)
               (t :: l))

          l
          subsystems 

      in

      (* Need to visit more subsystems? 

         We only add to the stack, that is, [l'] is constructed by
         pushing transition systems at the head of [l], and therefore
         we can simply compare lengths to check if [l'] is different
         from [l]. *)
      if List.length l' > List.length l then 

        (* Collect instance variables from subsystems first *)
        collect_instances' accum l' 

      (* All subsystems are in [accum] *)
      else

        (* Instance state variables in this transition system *)
        let scope_instance_state_vars =

          (* Iterate over all subsystems and lift instance variables
             to this transition system *)
          List.fold_left 

            (fun m ({ scope = subsystem_scope }, instances) ->

               (* Instance variables of the subsystem *)
               let subsystem_instance_state_vars = 

                 try 

                   (* Find instance variables of the subsystem as
                      previously collected *)
                   Scope.Map.find subsystem_scope accum

                 (* All subsystems are in the accumulator *)
                 with Not_found -> assert false

               in

               (* Lift all instance variables of all instances of the
                  subsystem to this transition system *)
               List.fold_left

                 (fun m (lift_map, _) ->

                    (* Add lifted state variables of this instance to
                       the map *)
                    join_list_scope_maps
                      m

                      (* Lift all state variables of the subsystem
                         with the state variable map of the
                         instance *)
                      (Scope.Map.map
                         (fun l -> 

                            List.map
                              (fun sv -> 
                                 try 

                                   (* Get state variable in this
                                      transition system instantiating
                                      the state variable in the
                                      subsystem *)
                                   (SVM.find sv lift_map)

                                 (* Every state variable must be in
                                    the map *)
                                 with Not_found -> assert false)
                              l)
                         subsystem_instance_state_vars))

                 m
                 instances)

            (* The initial map contains only a singleton list with the
               instance state variable for this transition system, or
               the empty list if the transition system does not have
               an instance variable. *)
            (Scope.Map.singleton 
               scope 
               (match instance_state_var with
                 | None -> []
                 | Some sv ->  [sv]))

            subsystems

        in

        (* Add instance variables of this transition system to
           accumulator *)
        let accum' =
          Scope.Map.add scope scope_instance_state_vars accum
        in



        (* Collect instance variables from following subsystems *)
        collect_instances' accum' tl


(* Return the list of instance state variables of all subsystems in
   the scope of the top system *)
let collect_instances ({ scope } as trans_sys) = 
  collect_instances' Scope.Map.empty [trans_sys] 
  |> Scope.Map.find scope
*)


let mk_trans_sys 
    ?(instance_var_id_start = 0)
    scope
    instance_state_var
    global_state_vars
    state_vars
    init_uf_symbol
    init_formals
    init
    trans_uf_symbol
    trans_formals
    trans
    subsystems
    properties
    invariants_one_state 
    invariants_two_state = 

  (* Map instance variables of this system and all subsystems to a
     unique term *)
  let instance_var_bindings = 

    (* Collect all instance state variables from subsystems *)
    List.fold_left
      (fun accum ({ instance_var_bindings }, instances) -> 

         (* Get state variables from bindings in subsystem *)
         let instance_state_vars = 
           List.map 
             (fun (v, _) -> Var.state_var_of_state_var_instance v)
             instance_var_bindings
         in

         (* Lift instance variables of all instances of the subsystem
            to this transition system *)
         List.fold_left
           (fun a (lift_map, _) -> 
              List.map
                (fun sv -> 
                   try 

                     (* Get state variable in this transition system
                        instantiating the state variable in the
                        subsystem *)
                     (SVM.find sv lift_map)

                   (* Every state variable must be in the map *)
                   with Not_found -> assert false)
                instance_state_vars
              @ a)
           accum
           instances)

      (* Start with instance state variable of this system if any *)
      (match instance_state_var with
        | None -> []
        | Some sv -> [sv])

      subsystems

    |> 

    (* Create unique term for each instance variable *)
    List.mapi
      (fun i sv -> 
         (Var.mk_const_state_var sv,

          (* Add start value of fresh instance identifiers *)
          Term.mk_num_of_int (i + instance_var_id_start)))

  in

  (* Increment start value of fresh instance identifier for next
     transition system *)
  let instance_var_id_start' = 
    instance_var_id_start + List.length instance_var_bindings
  in

  (* Transition system containing only the subsystems *)
  let trans_sys = 
    { scope;
      instance_state_var;
      instance_var_bindings;
      global_state_vars;
      state_vars;
      subsystems;
      init_uf_symbol;
      init_formals;
      init;
      trans_uf_symbol;
      trans_formals;
      trans;
      properties;
      invariants_one_state;
      invariants_two_state }
  in

  trans_sys, instance_var_id_start'
  


(* ********************************************************************** *)
(* Access the transition system                                           *)
(* ********************************************************************** *)


(* Close term by binding variables to terms with a let binding *)
let close_term bindings term = Term.mk_let bindings term


(* Bump the offsets of state variable instances at [base] to [i]
   and respectively for state variables at different offsets. *)
let bump_relative base i term = 

  (* Need to bump term to different offset? *)
  if Numeral.(i = base) then term else
    
    (* Bump to offset *)
    Term.bump_state Numeral.(i - base) term

(* Close the initial state constraint by binding all instance
   identifiers, and bump the state variable offsets to be at the given
   bound *)
let init_of_bound { instance_var_bindings; init } i = 

  close_term instance_var_bindings init
  |> bump_relative init_base i 
  

(* Close the initial state constraint by binding all instance
   identifiers, and bump the state variable offsets to be at the given
   bound *)
let trans_of_bound { instance_var_bindings; trans } i = 

  close_term instance_var_bindings trans
  |> bump_relative trans_base i 
  

(* Return the instance variables of this transition system, the
   initial state constraint at [init_base] and the transition relation
   at [trans_base] with the instance variables free. *)
let init_trans_open { instance_var_bindings; init; trans } = 

  (List.map 
     (fun (v, _) -> Var.state_var_of_state_var_instance v)
     instance_var_bindings, 
   init,
   trans)


(* Return true if scopes of transition systems are equal *)
let equal_scope { scope = s1 } { scope = s2 } = Scope.equal s1 s2

(* Compare transition systems by their scope *)
let compare_scope { scope = s1 } { scope = s2 } = Scope.compare s1 s2




(*



type pred_def = (UfSymbol.t * (Var.t list * Term.t)) 

(* Offset of state variables in initial state constraint *)
let init_base = Numeral.zero

(* Offset of primed state variables in transition relation *)
let trans_base = Numeral.one

(* Offset of primed state variables in properties and invariants *)
let prop_base = Numeral.zero

type t = {
  
  (* Scope of state variables *)
  scope: string list;

  (* State variables of top node *)
  state_vars: StateVar.t list ;

  (* Initial predicate of the system. *)
  init: pred_def ;

  (* Transition predicate of the system. *)
  trans: pred_def ;

<<<<<<< HEAD
=======
  (* The subsystems of this system. *)
  subsystems: t list ;

  (* Properties of the transition system to prove invariant *)
  properties : property list; 

  (* The source which produced this system. *)
  source: source ;

  (* The logic fragment in which is expressed the system and its properties. *)
  logic: TermLib.logic;
  
>>>>>>> 9d938efb
  (* Invariants *)
  mutable invars: Term.t list;

  (* Systems instantiating this system, and for each instantiation a
     map from state variables of this system to the state variables of
     the instantiating system as well as a function to guard Boolean
     terms. *)
  mutable callers : 
            (t
             * ( ( (StateVar.t * StateVar.t) list
                   * (Term.t -> Term.t)
                 ) list )
            ) list ;

  (* Abstraction of the transition system. Contains the scopes of the
     systems to abstract. Mutable, because it is changed by
     compositional analysis. *)
  mutable abstraction: string list list ;

}

(* The init flag of a system. *)
let init_flag_of_trans_sys { scope } =
  StateVar.mk_init_flag scope
  |> Var.mk_state_var_instance
           

(* Return the predicate for the initial state constraint *)
let init_uf_symbol { init = (s, _) } = s

(* Return the predicate for the transition relation *)
let trans_uf_symbol { trans = (s, _) } = s

(* Return the variables in the initial state constraint *)
let init_vars { init = (_, (v, _)) } = v

(* Return the variables in the transition relation *)
let trans_vars { trans = (_, (v, _)) } = v

(* Return the definition of the initial state constraint *)
let init_term { init = (_, (_, t)) } = t

(* Return the definition of the transition relation *)
let trans_term { trans = (_, (_, t)) } = t


(* Add entry for new system instantiation to the transition system *)
let add_caller callee caller c =
 
  (* Fold over the association list and add to the existing entry, or
     to the end *)
  let rec add_caller' accum = function
    | [] ->  (caller, [c]) :: accum
    | (caller', c') :: tl when 
<<<<<<< HEAD
           caller'.scope = caller.scope ->
       (caller', (c :: c')) :: accum @ tl
=======
        caller'.scope = caller.scope ->
      ((caller', (c :: c')) :: accum) @ tl
>>>>>>> 9d938efb
    | h :: tl -> add_caller' (h :: accum) tl 
  in

  callee.callers <- add_caller' [] callee.callers

let get_callers { callers } = List.map fst callers

(* Number of times this system is instantiated in other systems. *)
let instantiation_count { callers } =
  callers
  |> List.fold_left
       ( fun sum (sys,maps) ->
         sum + (List.length maps) )
       0

(* Pretty prints an abstraction. *)
let pp_print_trans_sys_abstraction ppf { abstraction } =
  Format.fprintf
    ppf
    "@[<v>%a@]"
    (pp_print_list
       (pp_print_list Format.pp_print_string ".")
       ",@,")
    abstraction

(* The abstraction of the system. *)
let get_abstraction { abstraction } = abstraction

(* Sets the abstraction for a system. *)
let set_abstraction sys abstraction =
  sys.abstraction <- abstraction

(* Returns [Some(true)] if the contract is global, [Some(false)] if it's not,
   and [None] if the system has no contracts. *)
let contract_is_global t contract_name =
  let rec loop = function
    | Global (_,_,n) :: tail ->
      if n = contract_name then Some true else loop tail
    | Mode (_,_,n) :: tail ->
      if n = contract_name then Some false else loop tail
    | [] -> None
  in
  match t.contracts with
  | None -> None
  | Some (_,_,contracts) -> loop contracts

(* Returns the contracts of a system. *)
let get_contracts = function
  | { contracts = None } -> []
  | { contracts = Some(_,_,list) } ->
     list |> List.map info_of_contract

(* Returns the subsystems of a system. *)
let get_subsystems { subsystems } = subsystems

(* Return the input used to create the transition system *)
let get_scope t = t.scope

(* Name of the system. *)
let get_name t = t.scope |> String.concat "/"

(* Source name of the system. *)
let get_source_name t =
  let rec loop = function
    | [ last ] -> last.LustreNode.name |> LustreIdent.string_of_ident false
    | _ :: tail -> loop tail
    | [] -> get_name t
  in

<<<<<<< HEAD
  match t.source with
  | Lustre list -> loop list
  | Native -> get_name t

(* Returns all the subsystems of a transition system, including that
   system, by reverse topological order. *)
let get_all_subsystems sys =

  let insert_subsystem ({ subsystems } as sys) list =
    let rec loop rev_prefix = function
      | sys' :: _
           when sys == sys' ->
         (* [sys] is already in the list, nothing to do. *)
         list
      | ({ subsystems = subsystems' } as sys') :: tail ->
         if List.memq sys subsystems' then
           (* [sys] is a subsystem of [sys'], inserting here. *)
           sys :: sys' :: tail |> List.rev_append rev_prefix
         else
           (* No relation between [sys] and [sys'], looping. *)
           loop (sys' :: rev_prefix) tail
      | [] -> sys :: rev_prefix |> List.rev
    in
    loop [] list
=======
  callers
  |> List.map
       ( fun (sys, maps) ->

         (* Building one new term per instantiation mapping for
            sys. *)
         let terms =
           maps
           |> List.map
               (* For each map of this over-system, substitute the
                  variables of term according to map. *)
               ( fun (map,f) ->
                 Term.map
                   (substitute_fun_of_map map)
                   term
                 |> f )
         in

         sys, terms )

(* Inserts a system / terms pair in an associative list from systems
   to terms.  Updates the biding by the old terms and the new ones if
   it's already there, adds a new biding otherwise. *)
let insert_in_sys_term_map assoc_list ((sys,terms) as pair) =

  let rec loop prefix = function
      
    | (sys',terms') :: tail when sys == sys' ->
       (* Updating the binding and returning. *)
       List.rev_append
         prefix
         ( (sys, List.rev_append terms terms') :: tail )

    (* Looping. *)
    | head :: tail -> loop (head :: prefix) tail

    (* 'sys' was not there, adding the biding. *)
    | [] -> pair :: assoc_list
>>>>>>> 9d938efb
  in

  let rec iterate_over_subsystems ({subsystems} as sys) continuation result =
    insert_subsystem sys result
    |> continue subsystems continuation

  and continue subsystems continuation result =

<<<<<<< HEAD
    match subsystems with
=======
(* Returns true iff the input system has no parent systems. *)
let is_top { callers } = callers = []


(* Instantiates a term for the top system by going up the system
   hierarchy, for all instantiations of the input system. Returns the
   top system and the corresponding terms, paired with the
   intermediary systems and terms. Note that the input system term of
   the function will be in the result, either as intermediary or top
   level. *)
let instantiate_term_all_levels t term =

  let rec loop at_top intermediary = function
    | (sys, (term :: term_tail)) :: tail ->

      debug transSys "[loop] sys: %s" (sys.scope |> String.concat "/") in

       (* Instantiating this term upward. *)
       let at_top', intermediary', recursive' =
         instantiate_term sys term
         |> List.fold_left
              ( fun (at_top'', intermediary'', recursive'')
                    ((sys',_) as pair) ->

                      debug transSys "[loop] inst sys: %s" (sys'.scope |> String.concat "/") in

                if is_top sys' then
                  (* Top system, no need to recurse on these terms. *)
                  insert_in_sys_term_map at_top'' pair,
                  intermediary'',
                  recursive''
                else
                  (* Not the top system, need to memorize the terms
                     for the result and for recursion. *)
                  at_top'',
                  insert_in_sys_term_map intermediary'' pair,
                  insert_in_sys_term_map recursive'' pair )

              (at_top, intermediary, ((sys,term_tail) :: tail))
       in

       (* Making sure there at most one top system. *)
       assert (List.length at_top' <= 1) ;

       loop at_top' intermediary' recursive'

    (* No more terms for this system, looping. *)
    | (sys, []) :: tail -> loop at_top intermediary tail

    (* No more terms to instantiate. *)
>>>>>>> 9d938efb
    | [] ->

       (* No subsystems, let's look at the continuation. *)
       ( match continuation with
         | [] ->
            (* Nothing to continue with, returning result. *)
            result

         | [] :: continuation_tail ->
            (* Head of the continuation is empty, looping on its
               tail. *)
            continue
              [] continuation_tail result

         | (sys :: continuation_head) :: continuation_tail ->
            (* Found one system to insert in the result. *)
            iterate_over_subsystems
              sys (continuation_head :: continuation_tail) result )

    | sub_sys :: sub_sys_tail ->
       (* There are some subsystems to insert, looping on the head and
          adding the rest to the continuation. *)
       iterate_over_subsystems
         sub_sys (sub_sys_tail :: continuation) result
  in
 
  iterate_over_subsystems sys [] []

(* Returns a triplet of the concrete subsystems, the refined ones, and the
   abstracted ones. Does not contain the input system. *)
let get_abstraction_split ({ abstraction } as sys) =
  let rec loop c r a = function
    | [ top ] -> assert ( top.scope = sys.scope ) ; c, r, a
    | subsys :: tail ->
      if List.mem subsys.scope abstraction then loop c r (subsys::a) tail
      else ( match subsys.contracts with
        | None -> loop (subsys::c) r a tail
        | Some _ -> loop c (subsys::r) a tail
      )
    | [] -> c, r, a
  in
  get_all_subsystems sys |> loop [] [] [] 

let pp_print_trans_sys_name ppf { scope } =
  Format.fprintf
    ppf "%a"
    (pp_print_list Format.pp_print_string ".")
    scope

let pp_print_state_var ppf state_var = 

  Format.fprintf ppf
    "@[<hv 1>(%a@ %a%t%t%t)@]" 
    StateVar.pp_print_state_var state_var
    Type.pp_print_type (StateVar.type_of_state_var state_var)
    (function ppf -> 
      if StateVar.is_const state_var then Format.fprintf ppf "@ :const")
    (function ppf -> 
      if StateVar.is_input state_var then Format.fprintf ppf "@ :input")
    (function ppf -> 
      if StateVar.for_inv_gen state_var then Format.fprintf ppf "@ :for-inv-gen")
  
let pp_print_var ppf var = 

  Format.fprintf ppf
    "@[<hv 1>(%a %a)@]" 
    Var.pp_print_var var
    Type.pp_print_type (Var.type_of_var var)
  

let pp_print_uf_def ppf (uf_symbol, (vars, term)) =

  Format.fprintf 
    ppf   
    "@[<hv 1>(%a@ @[<hv 1>(%a)@]@ %a)@]"
    UfSymbol.pp_print_uf_symbol uf_symbol
    (pp_print_list pp_print_var "@ ") vars
    Term.pp_print_term term

let pp_print_uf_defs 
    ppf
    ((init_uf_symbol, (init_vars, init_term)), 
     (trans_uf_symbol, (trans_vars, trans_term))) = 

  Format.fprintf ppf
    "@[<hv 2>(define-pred-init@ %a@ @[<hv 2>(%a)@]@ %a)@]@,\
     @[<hv 2>(define-pred-trans@ %a@ @[<hv 2>(%a)@]@ %a)@]"
    UfSymbol.pp_print_uf_symbol init_uf_symbol
    (pp_print_list pp_print_var "@ ") init_vars
    Term.pp_print_term init_term
    UfSymbol.pp_print_uf_symbol trans_uf_symbol
    (pp_print_list pp_print_var "@ ") trans_vars
    Term.pp_print_term trans_term


let pp_print_caller ppf (m, t) = 

  Format.fprintf ppf 
    "@[<hv 1>(%a)@,%a@]"
    (pp_print_list 
       (fun ppf (s, t) ->
          Format.fprintf ppf
            "@[<hv 1>(@[<hv>%a@]@ @[<hv>%a@])@]"
            StateVar.pp_print_state_var s
            StateVar.pp_print_state_var t)
       "@ ")
    m
    Term.pp_print_term (t Term.t_true)



let pp_print_callers ppf (t, c) = 
  
  Format.fprintf ppf
    "@[<hv 1>(%a@ %a)@]"
    (pp_print_list Format.pp_print_string ".") t.scope
    (pp_print_list pp_print_caller "@ ") c

let pp_print_contract ppf contract =
  let name, desc = match contract with
    | Global (_,_,n) -> n,"global"
    | Mode (_,_,n) -> n,"mode"
  in
    
  Format.fprintf
    ppf
    "%s contract %s"
    desc
    name

let pp_print_contracts ppf = function
  | None -> Format.fprintf ppf "None"
  | Some (actlit,req,contracts) ->
     Format.fprintf
       ppf
       "@[<hv>\
        Actlit: %a@ \
        Requirement: %a@ \
        @[<v 2>Contracts:@ %a@]"
       StateVar.pp_print_state_var actlit
       StateVar.pp_print_state_var req
       (pp_print_list pp_print_contract "@ ") contracts


let pp_print_trans_sys 
    ppf
    ({ uf_defs;
       state_vars;
       logic;
       properties;
       contracts;
       invars;
       source;
       callers } as trans_sys) = 

<<<<<<< HEAD
  Format.fprintf 
    ppf
    "@[<v>@[<hv 2>(state-vars@ (@[<v>%a@]))@]@,\
          %a@,\
          @[<hv 2>(logic %a)@]@,\
          @[<hv 2>(init@ (@[<v>%a@]))@]@,\
          @[<hv 2>(trans@ (@[<v>%a@]))@]@,\
          @[<hv 2>(props@ (@[<v>%a@]))@]@,\
          @[<hv 2>(contracts@ (@[<v>%a@]))@]@,\
          @[<hv 2>(invar@ (@[<v>%a@]))@]@,\
          @[<hv 2>(source@ (@[<v>%a@]))@]@,\
          @[<hv 2>(callers@ (@[<v>%a@]))@]@."
    (pp_print_list pp_print_state_var "@ ") state_vars
    TermLib.pp_print_logic logic
    (pp_print_list pp_print_uf_defs "@ ") (uf_defs)
    Term.pp_print_term (init_term trans_sys)
    Term.pp_print_term (trans_term trans_sys)
    (pp_print_list pp_print_property "@ ") properties
    pp_print_contracts contracts
    (pp_print_list Term.pp_print_term "@ ") invars
    (pp_print_list (fun ppf { LustreNode.name } -> LustreIdent.pp_print_ident false ppf name) "@ ") (match source with Lustre l -> l | _ -> [])
    (pp_print_list pp_print_callers "@,") callers


=======
>>>>>>> 9d938efb
(* Determine the required logic for the SMT solver *)
let get_logic t = t.logic

(* Return the state variables of the transition system *)
let state_vars t = t.state_vars

(* Return the input used to create the transition system *)
let get_source t = t.source

(* Returns [Some (e,e')] iff [list] contains two elements [e] and [e']
   such that [f(e) == f(e')]. Not that this uses PHYSICAL
   comparison. *)
let find_element_clash f list =
  let rec loop = function
    | [] ->
       (* No clash. *)
       None
    | e :: tail ->
       ( match tail
               (* Looking for an element in [tail]... *)
               |> List.find
                    (* ...which clashes with [e] modulo [f]. *)
                    (fun e' -> f e == f e')
         with
         (* Clash detected. *)
         | e' -> Some (e,e')
         (* No clash, looping. *)
         | exception Not_found -> loop tail )
  in
  loop list

(* Create a transition system *)
let mk_trans_sys
      scope state_vars init trans
      subsystems props contracts_option
      source =

  (* Goes through the subsystems and constructs the list of
     uf_defs. *)
  let rec get_uf_defs result = function
    | { uf_defs } :: tail ->

       (* Removing uf_defs of the subsystem from the result to ensure
          topological order. *)
       let result' =
         result
         |> List.filter
              ( fun pair ->
                not (List.mem pair uf_defs) )
       in

       get_uf_defs
         (* Adding uf_defs of the subsystem to the result. *)
         (List.concat [ uf_defs ; result' ])
         tail

    | [] -> result
  in

<<<<<<< HEAD
  let properties =
    props
    |> List.map
         (fun (n, s, t) -> 
          { prop_name = n;
            prop_source = s; 
            prop_term = t; 
            prop_status = PropUnknown })
=======
(* FIXME: Why is this unused?

  (* Looks in the subsystems for one such that 'f' applied to the
     subsys is uf. *)
  let find_subsystem f uf =
    List.find (fun subsys -> uf == f subsys) subsystems
>>>>>>> 9d938efb
  in
*)

(* FIXME: Why is this unused?

  (* let contract_prop name = *)
  (*   try *)
  (*     List.find *)
  (*       ( function *)
  (*         | { prop_source = *)
  (*               TermLib.Contract *)
  (*                 TermLib.ContractAnnot (name',_) } -> *)
  (*            name = name' *)
  (*         | _ -> false ) *)
  (*       properties *)
  (*   with *)
  (*   | Not_found -> *)
  (*      Format.sprintf *)
  (*        "Could not locate property for contract %s." *)
  (*        name *)
  (*      |> failwith *)
  (* in *)

  (* Making sure all properties have different terms. The contracts
     should also be properties at this point, so this detects contract
     clashes as well. *)
  ( match
      properties
      |> find_element_clash
           (fun { prop_term } -> prop_term)
    with
    (* No clash detected. *)
    | None -> ()
    (* Clash between [p] and [p']. *)
    | Some(p,p') ->
       let pp_print_prop_err ppf { prop_source ; prop_term } =
         let pos, name =
           match prop_source with
           | TermLib.PropAnnot pos -> pos, None
           | TermLib.Contract (pos, name) ->
              pos, Some(name)
           | _ ->
              (* Should never happen. *)
              assert false
         in
         Format.fprintf
           ppf
           "@[<hv 1>property%a@ at %a@]"
           ( fun ppf opt ->
             match opt with
             | None -> Format.fprintf ppf ""
             | Some n ->
                Format.fprintf
                  ppf
                  " generated from contract %s" n )
           name
           pp_print_position pos
       in
       let name = scope |> String.concat "/" in
       (* Crashing with info. *)
       Format.printf
         "@[<hv 4>%s Property term clash detected for system [%s]:@ \
          %a@;<0 -2>\
          and@ \
          %a@;<0 -2>\
          correspond to the same term@ \
          %a\
          @]\n\n"
         error_tag
         name
         pp_print_prop_err p
         pp_print_prop_err p'
         Term.pp_print_term p.prop_term ;
       failwith(
           Format.sprintf
             "Redundant property terms in system [%s]."
             name
         )
  ) ;

  (* Getting all abstraction activation literals from subsystems. *)
  let abstraction_state_vars =

    (* Iterates over a list of systems, maintaining the set of the
       abstraction variables encountered so far as a set. *)
    let rec loop svars = function

      | sys :: tail ->
         (* Getting all subsystems of [sys], including [sys]. *)
         let all_systems = get_all_subsystems sys in

         (* Removing subsystems of [sys] from the tail. *)
         let tail =
           tail
           |> List.filter
                (fun sys ->
                 List.exists
                   (fun sys' -> sys.scope <> sys'.scope)
                   all_systems)
         in
         let svars =
           (* Retrieving abstraction actlits from all systems. *)
           all_systems
           |> List.fold_left
                (fun set sys ->
                 match sys.contracts with
                 | None  -> set
                 | Some (sv,_,_) ->
                    StateVar.StateVarSet.add sv set)
                svars
         in
         loop svars tail

      | [] -> StateVar.StateVarSet.elements svars
    in

    let abs_svars =
      match contracts_option with
      | None -> StateVar.StateVarSet.empty
      | Some (sv,_,_) ->
         StateVar.StateVarSet.of_list [sv]
    in

    loop abs_svars subsystems
  in
*)

  (* find the logic of the transition system by goint through its terms and its
     subsystems *)
  let logic = match Flags.smtlogic () with
    | `None -> `None
    | `Logic s -> `SMTLogic s
    | `detect ->
      `Inferred
        (List.fold_left (fun acc (_, _, p) -> TermLib.logic_of_term p :: acc)
           ((init  |> snd |> snd |> TermLib.logic_of_term) ::
            (trans |> snd |> snd |> TermLib.logic_of_term) ::
            List.map (fun sys -> match sys.logic with
                | `Inferred l -> l
                | _ -> assert false) subsystems)
           props
         |> TermLib.sup_logics)
  in
  
  let system =
    { scope = scope;
      uf_defs = get_uf_defs [ (init, trans) ] subsystems ;
      state_vars =
        (abstraction_state_vars @ state_vars)
        |> List.sort StateVar.compare_state_vars ;
      init = init ;
      trans = trans ;
      properties = properties ;
      contracts = contracts_option ;
      subsystems = subsystems ;
      logic = logic;
      source = source ;
      invars = [] ;
      callers = [] ;
      abstraction = [] }
  in

  debug transSys "Done creating system:@ " in
  debug transSys "%a" pp_print_trans_sys system in

  system

(* Return the variables of the transition system between given instants *)
let rec vars_of_bounds' state_vars lbound ubound accum =

  (* Return when upper bound below lower bound *)
  if Numeral.(ubound < lbound)
  then accum
  else
    state_vars

    |> List.rev
    (* Add state variables at upper bound instant  *)
    |> List.fold_left
         ( fun accum sv -> 
           Var.mk_state_var_instance sv ubound :: accum )
         accum

    (* Recurse to next lower bound *)
    |> vars_of_bounds' state_vars lbound Numeral.(pred ubound)

(* Returns the variables of the transition system between two
   bounds. *)
let vars_of_bounds'' skip trans_sys lbound ubound =
  vars_of_bounds'
    ( trans_sys.state_vars
      |> List.filter
           ( fun sv -> List.memq sv skip
                       |> not ) )
    lbound
    ubound
    []

(* Returns the variables of the transition system between two
   bounds. *)
let vars_of_bounds t lb ub = vars_of_bounds'' [] t lb ub


(* Declares variables of the transition system between two offsets. *)
let declare_vars_of_bounds'
      skip t declare lbound ubound =
  (* Declaring non-constant variables. *)
  vars_of_bounds'' skip t lbound ubound
  |> (fun vars ->
      Var.declare_vars declare vars)

(* Declares variables of the transition system between two offsets. *)
let declare_vars_of_bounds t declare assert_term lbound ubound =
  declare_vars_of_bounds' [] t declare lbound ubound ;

  (* Force top level contract requirement. *)
  match t.contracts with
    | Some (_,req,_) ->
       vars_of_bounds' [req] lbound ubound []
       |> List.iter
            ( fun var -> Term.mk_var var |> assert_term )
    | None -> ()


(* Instantiate the initial state constraint to the bound *)
let init_of_bound t i = 

  let init_term =
    init_term t
  in

  (* Bump bound if greater than zero *)
  if Numeral.(i = zero)
  then init_term
  else Term.bump_state i init_term


(* Instantiate the transition relation to the bound. *)
let trans_of_bound t i = 

  let trans_term = trans_term t in

  (* Bump bound if greater than zero *)
  if Numeral.(i = one)
  then trans_term 
  else Term.bump_state (Numeral.(i - one)) trans_term

(* Builds a call to the transition relation function linking state [k]
   and [k']. *)
let trans_fun_of { uf_defs } k k' =
  match List.rev uf_defs with
    (* uf_defs are in topological order, so the last one is the top one. *)
    | (_, (trans_uf, (vars,_))) :: _ ->
      let trans_base_pre = Numeral.( pred trans_base ) in

      let rec bump_as_needed res = function
        | var :: tail ->
          let bumped_term =
            if Var.is_const_state_var var then Term.mk_var var
            else (
              let offset = Var.offset_of_state_var_instance var in
              if Numeral.( offset = trans_base ) then
                (* Unprimed state variable, bumping to k'. *)
                Var.bump_offset_of_state_var_instance
                  Numeral.( k' - offset ) var
                  |> Term.mk_var
              else if Numeral. (offset = trans_base_pre ) then
                (* Primed state variable, bumping to k. *)
                Var.bump_offset_of_state_var_instance
                  Numeral.( k - offset ) var
                  |> Term.mk_var
              else
                (* This cannot happen. *)
                assert false
            )
          in
          bump_as_needed (bumped_term :: res) tail
        | [] -> List.rev res
      in
      
      Term.mk_uf trans_uf (bump_as_needed [] vars)
        
    | _ -> assert false

  (* debug transSys "@[<v>%a@]" *)
  (*   (Lib.pp_print_list StateVar.pp_print_state_var "@,") t.state_vars in *)

  (* (\* Variables at [k]. *\) *)
  (* let vars_at_k' = vars_of_bounds t k' k' in *)

  (* debug transSys "@[<v>%a@]" *)
  (*   (Lib.pp_print_list Var.pp_print_var "@,") vars_at_k' in *)

  (* (\* Variables at [k'] appended to [vars_at_k], as terms. *\) *)
  (* let all_vars = *)
  (*   vars_of_bounds' t k k vars_at_k' *)
  (*   |> List.map Term.mk_var *)
  (* in *)

  (* debug transSys "@[<v>%a@]" *)
  (*   (Lib.pp_print_list Term.pp_print_term "@,") all_vars in *)

  (* (\* Building the uf application. *\) *)
  (* Term.mk_uf (trans_uf_symbol t) all_vars *)


(* Instantiate the initial state constraint to the bound *)
let invars_of_bound ?(one_state_only = false) t i = 

  (* Create conjunction of property terms *)
  let invars_0 = 
    Term.mk_and 

      (* Only one-state invariants? *)
      (if one_state_only then

         (* Filter for invariants at zero *)
         List.filter
           (fun t -> match Term.var_offsets_of_term t with 
              | Some l, Some u when 
                  Numeral.(equal l zero) && Numeral.(equal u zero) -> 
                true
              | _ -> false)
           t.invars

       else
         
         (* Return all invariants *)
         t.invars) 

  in 

  (* Bump bound if greater than zero *)
  if Numeral.(i = zero) then invars_0 else Term.bump_state i invars_0

(* The invariants of a transition system. *)
let get_invars { invars } = invars


(* Instantiate terms in association list to the bound *)
let named_terms_list_of_bound l i = 

  (* Bump bound if greater than zero *)
  if
    Numeral.(i = zero)
  then
    List.map 
      (fun { prop_name; prop_term } -> 
         (prop_name, prop_term)) 
      l
  else
    List.map 
      (fun { prop_name; prop_term } -> 
         (prop_name, Term.bump_state i prop_term)) 
      l
      

(* Instantiate all properties to the bound *)
let props_list_of_bound t i = 
  named_terms_list_of_bound t.properties i

(* Instantiate all properties to the bound *)
let props_list_of_bound_not_valid t i = 
  named_terms_list_of_bound
    ( t.properties
      |> List.filter (function
                       | { prop_status = PropInvariant } -> false
                       | _ -> true) )
    i

(* Instantiate all properties to the bound *)
let props_list_of_bound_unknown t i = 
  named_terms_list_of_bound
    ( t.properties
      |> List.filter (function
         | { prop_status = PropInvariant } -> false
         | { prop_status = PropFalse _ } -> false
         | _ -> true
      ) )
    i


(* Instantiate all properties to the bound *)
let props_of_bound t i = 
  Term.mk_and (List.map snd (props_list_of_bound t i))

(* Instantiate all properties to the bound *)
let props_of_bound_not_valid t i = 
  Term.mk_and (List.map snd (props_list_of_bound t i))

(* Get property by name *)
let property_of_name t name =

  List.find
    (fun { prop_name } -> prop_name = name )
    t.properties

(* Get property by name *)
let named_term_of_prop_name t name =

  (property_of_name t name).prop_term

(* Finds the subsystem of [t] corresponding to [scope]. *)
let subsystem_of_scope t scope =

  (* Goes through [t] and its subsystems looking for [scope], stopping
     at the first occurence. Fails if [scope] cannot be found. *)
  let rec loop subs_left t =
    (* Is [t] the right system? *)
    if t.scope = scope then t
    else
    (* Its not, checking if it has any subsystems. *)
    ( match t.subsystems with
      | [] ->
        (* It does not, checking the other subsystems. *)
        (match subs_left with
          | [] ->
            (* Could not find [scope], failing. *)
            raise
              (Invalid_argument
                (Printf.sprintf
                  "Unexpected scope [%s]."
                  (String.concat "/" scope)))
          | sub :: subs ->
            (* Looping on remaining systems. *)
            loop subs sub)
      | sub :: subs ->
        (* System has subsystems, looping. *)
        loop (List.rev_append subs subs_left) sub )
  in

  (* Looking for the right subsystem in t *)
  loop [] t

(* Add an invariant to the transition system *)
let add_scoped_invariant t scope invar =
  (* Finding the right system. *)
  let sys = subsystem_of_scope t scope in
  (* Adding invariant to the right system. *)
  sys.invars <- invar :: sys.invars

(* Add an invariant to the transition system *)
let add_invariant t invar = add_scoped_invariant t t.scope invar

(* Return current status of all properties *)
let get_prop_status_all t = 
  
  List.map 
    (fun { prop_name; prop_status } -> (prop_name, prop_status))
    t.properties

(* Return current status of all properties *)
let get_prop_status_all_unknown t = 

  List.fold_left 
    (function accum -> function 

       | { prop_name; prop_status } 
         when not (prop_status_known prop_status) -> 

         (prop_name, prop_status) :: accum 

       | _ -> accum)
    []
    t.properties



let contract_of_name ({ contracts } as sys) to_find =
  try
    match contracts with
    | None ->
       Format.asprintf
         "System %a has no contracts."
         pp_print_trans_sys_name sys
       |> failwith
    | Some (_, _, contracts) ->
       List.find
         (fun contract ->
          to_find = name_of_contract contract)
         contracts
  with
  | Not_found ->
     Format.sprintf
       "Cannot locate contract %s."
       to_find
     |> failwith

(* Returns [true] iff all subrequirement properties of the system are
   invariants. *)
let subrequirements_valid { properties } =
  let rec loop = function
    | { prop_status = status ;
        prop_source = TermLib.Requirement (_,_,_) }
      :: tail ->
       if status = PropInvariant then loop tail
       else false
    | _ :: tail -> loop tail
    | [] -> true
  in
  loop properties

(* Returns true iff all subrequirements related to a scope are
   invariants. *)
let proved_requirements_of { properties } scope =
  let rec loop = function

    (* Requirement for [scope]. *)
    | { prop_status = status ;
        prop_source =
          TermLib.Requirement (_, scope', _) }
      :: tail when scope = scope' ->
       
       ( match status with
         (* Right system and subreq holds, looping. *)
         | PropInvariant -> loop tail
         (* Otherwise subreqirement is not known to hold, returning
            false. *)
         | _ -> false )

    (* Not a subrequirement, skipping. *)
    | _ :: tail -> loop tail

    (* Did not exit early, so proved sub requirements. *)
    | [] -> true
  in

  loop properties

(* Returns true if the contract of the input system is an
   invariant. @raise Not_found if the system has no contracts. *)
let is_contract_proved = function
  | { contracts = None } -> raise Not_found
  | { properties } ->
     properties
     |> List.for_all
          (function
            | { prop_source = TermLib.Contract(_);
                prop_status } ->
               ( match prop_status with
                 | PropInvariant -> true
                 | _ -> false )
            | _ -> true)

(* Mark property as invariant *)
let set_prop_invariant t prop =

  (* Get property by name *)
  let p = property_of_name t prop in

  (* Check current status *)
  match p.prop_status with

  | PropUnknown
  | PropKTrue _ ->
     (* Property was not known to be invariant. *)
     
     ( match p.prop_source with
       | TermLib.Requirement (_,_,guarantees) ->
          (* Property is a requirement, setting prop_status and
                 returning guarantees. *)
          p.prop_status <- PropInvariant ;
          (* guarantees *)
          (* |> List.map ( fun sv -> *)
          (*               Var.mk_state_var_instance sv init_base *)
       (*               |> Term.mk_var ) *)
          []
       | _ ->
          p.prop_status <- PropInvariant ;
          [] )

  | PropInvariant ->
     p.prop_status <- PropInvariant ;
     []

  (* Fail if property was false or k-false *)
  | PropFalse _ -> raise (Failure "prop_invariant")

(* Changes the status of k-true properties as unknown. Used for
   contract-based analysis when lowering the abstraction depth. Since
   the predicates have changed they might not be k-true anymore. *)
let reset_non_valid_props_to_unknown t =
  t.properties
  |> List.iter
       ( function
         | { prop_status = PropInvariant } -> ()
         | prop ->
            prop.prop_status <- PropUnknown )

(* Resets the list of invariants of the system. *)
let reset_invariants t =
  t.invars <- [] ;
  t.properties
  |> List.iter
       ( function
         | { prop_term = term ; prop_status = PropInvariant } ->
            t.invars <- term :: t.invars
         | _ -> () )

(* Lifts valid properties of the system. ONLY lifts properties from
   annotations or generated ones. *)
let lift_valid_properties =
  let rec lift_props
            to_update
            { scope ; properties ; callers } =
    match
      properties
      |> List.filter
           ( function
             | { prop_source = TermLib.PropAnnot _ ;
                 prop_status = PropInvariant }
             | { prop_source = TermLib.Instantiated _ ;
                 prop_status = PropInvariant }
             | { prop_source = TermLib.Generated _ ;
                 prop_status = PropInvariant } -> true
             | _ -> false )

    with

    (* Nothing to lift, continuing. *)
    | [] -> continue to_update

    | props ->
       
       props
       |> List.iter
            ( fun { prop_name } ->

              (* Iterate on all callers. *)
              callers
              |> List.iter
                   ( fun (caller, _) ->

                     (* Iterate on all properties of the caller. *)
                     caller.properties
                     |> List.iter
                          ( function

                            (* Find the correct instantiated property. *)
                            | ({ prop_source =
                                   TermLib.Instantiated (scope',name')
                               } as prop) ->

                               if scope = scope' && prop_name = name'
                               then
                                 (* Update its status. *)
                                 prop.prop_status <- PropInvariant

                            | prop -> () ) ) ) ;

       ( callers
         |> List.map (fun (caller,_) -> caller) )
       @ to_update
       |> continue

  and continue = function
    | [] -> ()
    | head :: tail ->
       lift_props
         (* Removing redundant systems in continuation. *)
         ( tail |> List.filter (fun sys -> sys.scope != head.scope) )
         head
  in

  lift_props []
       

let rec pp_print_trans_sys_contract_view ppf sys =
  Format.fprintf
    ppf
    "@[<hv 2>sys %s@ @[<v>@[<hv 2>contracts:@ %a@]@,@[<hv 2>properties:@ %a@]@,\
     @[<hv 2>subsystems:@ %a@]@]@]"
    (get_name sys)
    pp_print_contracts sys.contracts
    (pp_print_list pp_print_property "@ ") sys.properties
    (pp_print_list pp_print_trans_sys_contract_view "@ ") sys.subsystems

(* Mark property as k-false *)
let set_prop_false t prop cex =

  (* Get property by name *)
  let p = property_of_name t prop in

  (* Modify status *)
  p.prop_status <- 

    (* Check current status *)
    match p.prop_status with

      (* Mark property as k-false if it was unknown, l-true for l <
         k or invariant *)
      | PropUnknown -> PropFalse cex

      (* Fail if property was invariant *)
      | PropInvariant -> 
        raise (Failure "prop_false")

      (* Fail if property was l-true for l >= k *)
      | PropKTrue l when l > (length_of_cex cex) -> 
        raise 
          (Failure
             (Format.sprintf
                "prop_false: was %d-true before, now cex of length %d"
                l
                (length_of_cex cex)))

      (* Mark property as false if it was l-true for l < k *)
      | PropKTrue _ -> PropFalse cex

      (* Keep if property was l-false for l <= k *)
      | PropFalse cex' when (length_of_cex cex') <= (length_of_cex cex) -> 
        p.prop_status

      (* Mark property as k-false *)
      | PropFalse _ -> PropFalse cex


(* Mark property as k-true *)
let set_prop_ktrue t k prop =

  (* Get property by name *)
  let p =
    try
      property_of_name t prop
    with
    | Not_found ->
       Format.printf
         "Trying to set [%s] true at %d on system [%s].@.  @[<v>%a@]@."
         prop
         k
         (get_name t)
         (pp_print_list (fun ppf { prop_name ; prop_status } ->
           Format.fprintf
            ppf
            "%s %a"
            prop_name
            pp_print_prop_status_pt
            prop_status
         ) "@," )
         t.properties ;
       raise Not_found
  in

  (* Modify status *)
  p.prop_status <- 

    (* Check current status *)
    match p.prop_status with

      (* Mark as k-true if it was unknown *)
      | PropUnknown -> PropKTrue k

      (* Keep if it was l-true for l > k *)
      | PropKTrue l when l > k -> p.prop_status

      (* Mark as k-true if it was l-true for l <= k *)
      | PropKTrue _ -> PropKTrue k

      (* Keep if it was invariant *)
      | PropInvariant -> p.prop_status

      (* Keep if property was l-false for l > k *)
      | PropFalse cex when (length_of_cex cex) > k -> p.prop_status

      (* Fail if property was l-false for l <= k *)
      | PropFalse _ -> 
        raise (Failure "prop_kfalse") 


(* Mark property status *)
let set_prop_status t p = function

  | PropUnknown -> ()

  | PropKTrue k -> set_prop_ktrue t k p

  | PropInvariant ->
     let invars =
       set_prop_invariant t p
     in
     t.invars <- invars @ t.invars

  | PropFalse c -> set_prop_false t p c

(* Return true if the property is proved invariant *)
let is_proved t prop = 

  try 
    ( match (property_of_name t prop).prop_status with
      | PropInvariant -> true
      | _ -> false )
        
  with
    Not_found -> false


(* Return true if the property is proved not invariant *)
let is_disproved t prop = 

  try 
    ( match (property_of_name t prop).prop_status with
      | PropFalse _ -> true
      | _ -> false )
        
  with
    Not_found -> false



(* Return true if all properties are either valid or invalid *)
let all_props_proved t =

  List.for_all
    (fun p -> 
       try 
         (match p.prop_status with
           | PropUnknown
           | PropKTrue _ -> false
           | PropInvariant
           | PropFalse _ -> true)
       with Not_found -> false)
    t.properties

let all_props_actually_proved { properties } =

  List.for_all
    (function
      | { prop_status = PropInvariant } -> true
      | _ -> false)
    properties

(* Return declarations for uninterpreted symbols *)
let uf_symbols_of_trans_sys { state_vars } = 
  List.map StateVar.uf_symbol_of_state_var state_vars

(* Return uninterpreted function symbol definitions sorted by
   topological order. *)
let uf_defs { uf_defs } =
  uf_defs
  |> List.fold_left
       ( fun list (init,trans) ->
         (* We'll reverse for topological order, so trans is first. *)
         trans :: init :: list )
       []
  (* Reversing for topological order. *)
  |> List.rev

(* Return uninterpreted function symbol definitions as pairs of
   initial state and transition relation definitions sorted by
   topological order. *)
let uf_defs_pairs { uf_defs } = uf_defs
<<<<<<< HEAD

=======
         
  


let pp_print_trans_sys 
    ppf
    ({ uf_defs;
       state_vars;
       properties;
       invars;
       source;
       logic;
       callers } as trans_sys) = 

  Format.fprintf 
    ppf
    "@[<v>@[<hv 2>(state-vars@ (@[<v>%a@]))@]@,\
          %a@,\
          @[<hv 2>(init@ (@[<v>%a@]))@]@,\
          @[<hv 2>(trans@ (@[<v>%a@]))@]@,\
          @[<hv 2>(props@ (@[<v>%a@]))@]@,\
          @[<hv 2>(invar@ (@[<v>%a@]))@]@,\
          @[<hv 2>(source@ (@[<v>%a@]))@]@,\
          @[<hv 2>(logic %a)@]@,\
          @[<hv 2>(callers@ (@[<v>%a@]))@]@."
    (pp_print_list pp_print_state_var "@ ") state_vars
    (pp_print_list pp_print_uf_defs "@ ") (uf_defs)
    Term.pp_print_term (init_term trans_sys)
    Term.pp_print_term (trans_term trans_sys)
    (pp_print_list pp_print_property "@ ") properties
    (pp_print_list Term.pp_print_term "@ ") invars
    (pp_print_list (fun ppf { LustreNode.name } -> LustreIdent.pp_print_ident false ppf name) "@ ") (match source with Lustre l -> l | _ -> [])
    TermLib.pp_print_logic logic
    (pp_print_list pp_print_callers "@,") callers
      
 
>>>>>>> 9d938efb

(* Return [true] if the uninterpreted symbol is an initial state constraint *)
let is_init_uf_def { uf_defs } uf_symbol = 

  uf_defs
  |> List.exists
       (function ((i, _), _) ->
                 UfSymbol.equal_uf_symbols uf_symbol i)

(* Return [true] if the uninterpreted symbol is a transition relation *)
let is_trans_uf_def { uf_defs } uf_symbol = 

  uf_defs
  |> List.exists
       (function (_, (t, _)) ->
                 UfSymbol.equal_uf_symbols uf_symbol t)
 

(* Apply [f] to all uninterpreted function symbols of the transition
   system *)
let iter_state_var_declarations { state_vars } f = 
  List.iter (fun sv -> f (StateVar.uf_symbol_of_state_var sv)) state_vars
  
(* Apply [f] to all function definitions of the transition system *)
let iter_uf_definitions t f = 
  uf_defs_pairs t
  |> List.iter 
       (fun ((ui, (vi, ti)), (ut, (vt, tt))) -> f ui vi ti; f ut vt tt)

(* Defines abstraction literals for a transition system base on some
   abstraction. *)
let constrain_abstraction_actlits
      systems abstraction assert_term =

  let rec loop = function

    | { scope ; contracts = None } :: tail ->
       (* System cannot be abstracted, skipping. *)
       loop tail

    | { scope ; contracts = Some (actlit, req, _) } :: tail ->
       (* Value the actlit will be defined as. *)
       let term =
         Var.mk_const_state_var actlit
         |> Term.mk_var
         |> (if List.mem scope abstraction
             then identity else Term.mk_not)
       in
       (* Declaring [actlit]. *)
       (* declare *)
       (*   (StateVar.uf_symbol_of_state_var actlit) ; *)
       assert_term term ;
       (* Looping. *)
       loop tail

    | _ -> ()
  in

  (* Defining actlits for all subsystems of [sys]. *)
  loop systems

(* Initializes the solver for a system and an abstraction. *)
let init_solver
      (* Only declare top level variables. *)
      ?(declare_top_vars_only = true)
      (* System and abstraction. *)
      sys
      (* Solver related functions. *)
      comment
      define
      declare
      assert_term
      (* Bounds for variable declaration. *)
      lbound
      ubound =

  Format.asprintf
    "|=====| Setting up solver for system %a."
    pp_print_trans_sys_name sys
  |> comment ;


  (* All subsystems of [sys], including [sys]. *)
  let all_systems = get_all_subsystems sys in
       
  let req_svar = match sys.contracts with
    | Some (_,req,_) -> [ req ]
    | None -> []
  in

  (if declare_top_vars_only then [ sys ] else all_systems)
  |> List.fold_left
       ( fun common_svars sys' ->

         Format.asprintf
           "|===| Declaring variables of %a for [%a,%a]."
           pp_print_trans_sys_name sys'
           Numeral.pp_print_numeral lbound
           Numeral.pp_print_numeral ubound
         |> comment ;

         comment "Constants." ;

         (* Declaring constant variables, skipping common ones. *)
         vars_of_bounds'' common_svars sys' lbound lbound
         |> Var.declare_constant_vars declare ;

         comment "Non-constant state variables." ;

         (* Declaring state variables, skipping common ones. *)
         declare_vars_of_bounds'
           common_svars sys' declare lbound ubound ;

         (* A system has all its subsystems abstraction actlits as
            state variables. We go through all systems in topological
            order, remembering the abstraction actlits. *)
         match sys'.contracts with
         | None -> common_svars
         | Some (abs_svar,_,_) -> abs_svar :: common_svars )
       [] ;

  ( match req_svar with
    | [] -> ()
    | _ ->
       comment "|===| Forcing contract requirement." ;
       vars_of_bounds' req_svar lbound ubound []
       |> List.iter
            ( fun var -> var |> Term.mk_var |> assert_term ) );
  
  comment "|===| Constraining abstraction actlits for all systems." ;
  Format.sprintf
    "|          abstracting [%s]"
    (sys.abstraction
     |> List.map (String.concat ".")
     |> String.concat ", ")
  |> comment ;
  constrain_abstraction_actlits
    all_systems sys.abstraction assert_term ;
  
  Format.asprintf
    "|===| Defining init and trans predicates."
  |> comment ;

  iter_uf_definitions sys define ;


  comment "|===| Done with initialization." ;
  comment ""
  
(*
  
(* Return true if the value of the term in some instant satisfies [pred] *)
let rec exists_eval_on_path' uf_defs p term k path =

  try 

    (* Create model for current state, shrink path *)
    let model, path' = 
      List.fold_left 
        (function (model, path) -> function 

           (* No more values for one state variable *)
           | (_, []) -> raise Exit

           (* Take the first value for state variable *)
           | (sv, h :: tl) -> 

             let v = Var.mk_state_var_instance sv Numeral.zero in

             debug transSys 
                 "exists_eval_on_path' at k=%a: %a is %a"
                 Numeral.pp_print_numeral k
                 StateVar.pp_print_state_var sv
                 Term.pp_print_term h
             in

             (* Add pair of state variable and value to model, continue
                with remaining value for variable on path *)
             ((v, h) :: model, (sv, tl) :: path)

        )
        ([], [])
        path
    in

    (* Evaluate term in model *)
    let term_eval = Eval.eval_term uf_defs model term in

    debug transSys 
        "exists_eval_on_path' at k=%a: %a is %a"
        Numeral.pp_print_numeral k
        Term.pp_print_term term
        Eval.pp_print_value term_eval
    in

    (* Return true if predicate holds *)
    if p term_eval then true else

      (* Increment instant *)
      let k' = Numeral.succ k in

      (* Continue checking predicate on path *)
      exists_eval_on_path' uf_defs p term k' path'

  (* Predicate has never been true *)
  with Exit -> false 

*)

(* Return true if the value of the term in some instant satisfies [pred] *)
let exists_eval_on_path uf_defs pred term path = 

  Model.exists_on_path
    (fun model -> pred (Eval.eval_term uf_defs model term))
    path

(* Instantiates some terms from a subsystem to a system calling
   it. System [subsys] is the subsystem [terms] comes from, [sys] is
   the system [terms] will be instantiated to. *)
let instantiate_terms_for_sys { callers } terms sys =
  try
    (* Looking for [sys] in the callers. *)
    List.assq sys callers
    (* Iterating on the list of maps and lift functions. *)
    |> List.map
         (fun (map, lift_fun) ->
          terms
          (* Applying lift function. *)
          |> List.map
               (fun t ->
                (* Substituting variables. *)
                Term.substitute_variables map t
                (* Applying lift function. *)
                |> lift_fun))
  with
  | Not_found -> []


(* Instantiates a term for all systems instantiating the input
   system. *)
let instantiate_term top { callers } term =

  let legal_systems = get_all_subsystems top in

  callers
  |> List.fold_left
       ( fun list (sys, maps) ->

         (* let print_map = *)
         (*   (\* Turns a map from state vars to terms into a string. *\) *)
         (*   let string_of_map map = *)
         (*     map *)
         (*     |> List.map *)
         (*          ( fun (v,t) -> *)
         (*            Printf.sprintf "(%s -> %s)" *)
         (*                           (StateVar.string_of_state_var v) *)
         (*                           (StateVar.string_of_state_var t) ) *)
         (*     |> String.concat ", " *)
         (*   in *)
           
         (*   List.map *)
         (*     (fun map -> *)
         (*      Printf.printf "  Mapping to [%s]:\n" *)
         (*                    (String.concat "/" sys.scope) ; *)
         (*      Printf.printf "  > %s\n\n" (string_of_map map) ) *)
         (* in *)

         (* Only lift to legal systems. *)
         if List.memq sys legal_systems then
           
           (* Building one new term per instantiation mapping for
            sys. *)
           let terms =
             maps
             |> List.map
                  (* For each map of this over-system, substitute the
                  variables of term according to map. *)
                  ( fun (map,f) ->
                    Term.substitute_variables map term |> f )
           in

           (sys, terms) :: list

         else list )
       []

(* Inserts a system / terms pair in an associative list from systems
   to terms.  Updates the biding by the old terms and the new ones if
   it's already there, adds a new biding otherwise. *)
let insert_in_sys_term_map assoc_list ((sys,terms) as pair) =

  let rec loop prefix = function
      
    | (sys',terms') :: tail when sys == sys' ->
       (* Updating the binding and returning. *)
       List.rev_append
         prefix
         ( (sys, List.rev_append terms terms') :: tail )

    (* Looping. *)
    | head :: tail -> loop (head :: prefix) tail

    (* 'sys' was not there, adding the biding. *)
    | [] -> pair :: assoc_list
  in

  loop [] assoc_list


(* Returns true iff the input system has no parent systems. *)
let is_top { callers } = callers = []


(* Instantiates a term for the top system by going up the system
   hierarchy, for all instantiations of the input system. Returns the
   top system and the corresponding terms, paired with the
   intermediary systems and terms. Note that the input system term of
   the function will be in the result, either as intermediary or top
   level. *)
let instantiate_term_all_levels top_t t term =
    

  let is_top sys = sys == top_t || is_top sys in

  let rec loop at_top intermediary = function
    | (sys, (term :: term_tail)) :: tail ->

      debug transSys "[loop] sys: %s" (sys.scope |> String.concat "/") in

       (* Instantiating this term upward. *)
       let at_top', intermediary', recursive' =
         instantiate_term top_t sys term
         |> List.fold_left
              ( fun (at_top'', intermediary'', recursive'')
                    ((sys',_) as pair) ->

                debug transSys
                      "[loop] inst sys: %s"
                      (sys'.scope |> String.concat "/") in

                if is_top sys' then
                  (* Top system, no need to recurse on these terms. *)
                  insert_in_sys_term_map at_top'' pair,
                  intermediary'',
                  recursive''
                else
                  (* Not the top system, need to memorize the terms
                     for the result and for recursion. *)
                  at_top'',
                  insert_in_sys_term_map intermediary'' pair,
                  insert_in_sys_term_map recursive'' pair )

              (at_top, intermediary, ((sys,term_tail) :: tail))
       in

       (* Making sure there at most one top system. *)
       assert (List.length at_top' <= 1) ;

       loop at_top' intermediary' recursive'

    (* No more terms for this system, looping. *)
    | (sys, []) :: tail -> loop at_top intermediary tail

    (* No more terms to instantiate. *)
    | [] ->
       ( match at_top with
         (* There should be exactly one top level system. *)
         | head :: [] ->
            (head, intermediary)
         | _ ->
            assert false )
  in


  if is_top t
  then (
    debug transSys "Instantiate: system is already top." in
    (* If the system is already the top one, there is no instantiating
       to do. *)
    (t, [term]), []
  ) else (
    debug transSys "Instantiate: system is not top." in
    loop [] [t, [term]] [t, [term]]
)


(* Instantiates a term for the top system by going up the system
   hierarchy, for all instantiations of the input system. *)
let instantiate_term_top top_t t term =

  let rec loop at_top = function
      
    | (sys, ((term :: term_tail) as list)) :: tail ->
       
       (* Instantiating this term upward. *)
       ( match instantiate_term top_t sys term with
           
         | [] ->
            (* Nothing, so sys is the top node. *)
            loop (List.rev_append list at_top) tail

         | list' ->
            (* Sys is not the top node. *)
            loop at_top
                 (List.rev_append
                    (* Looping on the new (sys,terms) pairs... *)
                    list'
                    (* ...and the (sys,terms) pairs we haven't looked
                       at yet. *)
                    ((sys, term_tail)
                     :: tail)) )
         
    | (sys, []) :: tail -> loop at_top tail
                                
    | [] ->
       ( match at_top with
         (* If at_top is empty, 't' is already the top system. *)
         | [] -> [term]
         | list -> list )
  in

  loop [] (instantiate_term top_t t term)

*)

(* 
   Local Variables:
   compile-command: "make -C .. -k"
   tuareg-interactive-program: "./kind2.top -I ./_build -I ./_build/SExpr"
   indent-tabs-mode: nil
   End: 
*)
  <|MERGE_RESOLUTION|>--- conflicted
+++ resolved
@@ -572,8 +572,6 @@
   (* Transition predicate of the system. *)
   trans: pred_def ;
 
-<<<<<<< HEAD
-=======
   (* The subsystems of this system. *)
   subsystems: t list ;
 
@@ -586,7 +584,6 @@
   (* The logic fragment in which is expressed the system and its properties. *)
   logic: TermLib.logic;
   
->>>>>>> 9d938efb
   (* Invariants *)
   mutable invars: Term.t list;
 
@@ -641,13 +638,8 @@
   let rec add_caller' accum = function
     | [] ->  (caller, [c]) :: accum
     | (caller', c') :: tl when 
-<<<<<<< HEAD
-           caller'.scope = caller.scope ->
-       (caller', (c :: c')) :: accum @ tl
-=======
         caller'.scope = caller.scope ->
       ((caller', (c :: c')) :: accum) @ tl
->>>>>>> 9d938efb
     | h :: tl -> add_caller' (h :: accum) tl 
   in
 
@@ -717,32 +709,6 @@
     | [] -> get_name t
   in
 
-<<<<<<< HEAD
-  match t.source with
-  | Lustre list -> loop list
-  | Native -> get_name t
-
-(* Returns all the subsystems of a transition system, including that
-   system, by reverse topological order. *)
-let get_all_subsystems sys =
-
-  let insert_subsystem ({ subsystems } as sys) list =
-    let rec loop rev_prefix = function
-      | sys' :: _
-           when sys == sys' ->
-         (* [sys] is already in the list, nothing to do. *)
-         list
-      | ({ subsystems = subsystems' } as sys') :: tail ->
-         if List.memq sys subsystems' then
-           (* [sys] is a subsystem of [sys'], inserting here. *)
-           sys :: sys' :: tail |> List.rev_append rev_prefix
-         else
-           (* No relation between [sys] and [sys'], looping. *)
-           loop (sys' :: rev_prefix) tail
-      | [] -> sys :: rev_prefix |> List.rev
-    in
-    loop [] list
-=======
   callers
   |> List.map
        ( fun (sys, maps) ->
@@ -781,7 +747,6 @@
 
     (* 'sys' was not there, adding the biding. *)
     | [] -> pair :: assoc_list
->>>>>>> 9d938efb
   in
 
   let rec iterate_over_subsystems ({subsystems} as sys) continuation result =
@@ -790,9 +755,6 @@
 
   and continue subsystems continuation result =
 
-<<<<<<< HEAD
-    match subsystems with
-=======
 (* Returns true iff the input system has no parent systems. *)
 let is_top { callers } = callers = []
 
@@ -843,7 +805,6 @@
     | (sys, []) :: tail -> loop at_top intermediary tail
 
     (* No more terms to instantiate. *)
->>>>>>> 9d938efb
     | [] ->
 
        (* No subsystems, let's look at the continuation. *)
@@ -999,7 +960,6 @@
        source;
        callers } as trans_sys) = 
 
-<<<<<<< HEAD
   Format.fprintf 
     ppf
     "@[<v>@[<hv 2>(state-vars@ (@[<v>%a@]))@]@,\
@@ -1024,8 +984,6 @@
     (pp_print_list pp_print_callers "@,") callers
 
 
-=======
->>>>>>> 9d938efb
 (* Determine the required logic for the SMT solver *)
 let get_logic t = t.logic
 
@@ -1085,23 +1043,12 @@
     | [] -> result
   in
 
-<<<<<<< HEAD
-  let properties =
-    props
-    |> List.map
-         (fun (n, s, t) -> 
-          { prop_name = n;
-            prop_source = s; 
-            prop_term = t; 
-            prop_status = PropUnknown })
-=======
 (* FIXME: Why is this unused?
 
   (* Looks in the subsystems for one such that 'f' applied to the
      subsys is uf. *)
   let find_subsystem f uf =
     List.find (fun subsys -> uf == f subsys) subsystems
->>>>>>> 9d938efb
   in
 *)
 
@@ -1953,9 +1900,6 @@
    initial state and transition relation definitions sorted by
    topological order. *)
 let uf_defs_pairs { uf_defs } = uf_defs
-<<<<<<< HEAD
-
-=======
          
   
 
@@ -1992,7 +1936,6 @@
     (pp_print_list pp_print_callers "@,") callers
       
  
->>>>>>> 9d938efb
 
 (* Return [true] if the uninterpreted symbol is an initial state constraint *)
 let is_init_uf_def { uf_defs } uf_symbol = 
