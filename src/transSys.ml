(* This file is part of the Kind 2 model checker.

   Copyright (c) 2014 by the Board of Trustees of the University of Iowa

   Licensed under the Apache License, Version 2.0 (the "License"); you
   may not use this file except in compliance with the License.  You
   may obtain a copy of the License at

   http://www.apache.org/licenses/LICENSE-2.0 

   Unless required by applicable law or agreed to in writing, software
   distributed under the License is distributed on an "AS IS" BASIS,
   WITHOUT WARRANTIES OR CONDITIONS OF ANY KIND, either express or
   implied. See the License for the specific language governing
   permissions and limitations under the License. 

*)

open Lib

type source = 
  | Lustre of LustreNode.t list 
  | Native

(* Global is_init state var *)
let init_flag_svar =
  StateVar.mk_state_var ~for_inv_gen:false "x_is_init_x" [] Type.t_bool

(* Global init flag uf *)
let init_flag_uf =
  StateVar.uf_symbol_of_state_var init_flag_svar

(* Instantiate init flag at k *)
let init_flag_var = Var.mk_state_var_instance init_flag_svar

let _ = LustreExpr.set_state_var_source init_flag_svar LustreExpr.Abstract


type pred_def = (UfSymbol.t * (Var.t list * Term.t)) 

type prop_status =

  (* Status of property is unknown *)
  | PropUnknown

  (* Property is true for at least k steps *)
  | PropKTrue of int

  (* Property is true in all reachable states *)
  | PropInvariant 

  (* Property is false at some step *)
  | PropFalse of (StateVar.t * Term.t list) list


(* Return the length of the counterexample *)
let length_of_cex = function 

  (* Empty counterexample has length zero *)
  | [] -> 0

  (* Length of counterexample from first state variable *)
  | (_, l) :: _ -> List.length l


let pp_print_prop_status_pt ppf = function 
  | PropUnknown -> Format.fprintf ppf "unknown"
  | PropKTrue k -> Format.fprintf ppf "true-for %d" k
  | PropInvariant -> Format.fprintf ppf "invariant"
  | PropFalse [] -> Format.fprintf ppf "false"
  | PropFalse cex -> Format.fprintf ppf "false-at %d" (length_of_cex cex)


(* Property status is known? *)
let prop_status_known = function 

  (* Property may become invariant or false *)
  | PropUnknown
  | PropKTrue _ -> false

  (* Property is invariant or false *)
  | PropInvariant
  | PropFalse _ -> true


(* Offset of state variables in initial state constraint *)
let init_base = Numeral.zero
<<<<<<< HEAD

(* Offset of primed state variables in transition relation *)
let trans_base = Numeral.one

(* Offset of primed state variables in properties and invariants *)
let prop_base = Numeral.zero


type t = {
  
  (* Scope of state variables *)
  scope: string list;

  (* Init and trans pairs of this system and its subsystems in
     topological order. *)
  uf_defs: (pred_def * pred_def) list ;

  (* State variables of top node *)
  state_vars: StateVar.t list ;

  (* Initial predicate of the system. *)
  init: pred_def ;

  (* Transition predicate of the system. *)
  trans: pred_def ;

  (* The subsystems of this system. *)
  subsystems: t list ;

  (* Properties to hopefully prove invariant. *)
  props: (string * Term.t) list ;

  (* The source which produced this system. *)
  source: source ;

  (* Invariants *)
  mutable invars: Term.t list ;

  (* Status of property *)
  mutable prop_status: (string * prop_status) list ;


  (* Systems instantiating this system, and for each instantiation a
     map from state variables of this system to the state variables of
     the instantiating system as well as a function to guard Boolean
     terms. *)
  mutable callers : 
    (t * (((StateVar.t * StateVar.t) list * (Term.t -> Term.t) * (Term.t -> Term.t)) list)) list;


  (* Associates a system instantiating this system with a map from the
     variables of this system to the argument of the instantiation in
     the over-system. *)
  mutable instantiation_maps: (t * ((StateVar.t * Term.t) list list)) list;

}
           
           

(* Return the predicate for the initial state constraint *)
let init_uf_symbol { init = (s, _) } = s

(* Return the predicate for the transition relation *)
let trans_uf_symbol { trans = (s, _) } = s

(* Return the variables in the initial state constraint *)
let init_vars { init = (_, (v, _)) } = v

(* Return the variables in the transition relation *)
let trans_vars { trans = (_, (v, _)) } = v

(* Return the definition of the initial state constraint *)
let init_term { init = (_, (_, t)) } = t

(* Return the definition of the transition relation *)
let trans_term { trans = (_, (_, t)) } = t


(* Add entry for new system instantiation to the transition system *)
let add_caller callee caller c = 
 
  (* Fold over the association list and add to the existing entry, or
     to the end *)
  let rec add_caller' accum = function
    | [] ->  (caller, [c]) :: accum
    | (caller', c') :: tl when 
        caller'.scope = caller.scope -> (caller', (c :: c')) :: accum
    | h :: tl -> add_caller' (h :: accum) tl 
  in

  callee.callers <- add_caller' [] callee.callers


=======

(* Offset of primed state variables in transition relation *)
let trans_base = Numeral.one

(* Offset of primed state variables in properties and invariants *)
let prop_base = Numeral.zero


type t = {
  
  (* Scope of state variables *)
  scope: string list;

  (* Init and trans pairs of this system and its subsystems in
     topological order. *)
  uf_defs: (pred_def * pred_def) list ;

  (* State variables of top node *)
  state_vars: StateVar.t list ;

  (* Initial predicate of the system. *)
  init: pred_def ;

  (* Transition predicate of the system. *)
  trans: pred_def ;

  (* The subsystems of this system. *)
  subsystems: t list ;

  (* Properties to hopefully prove invariant. *)
  props: (string * Term.t) list ;

  (* The source which produced this system. *)
  source: source ;

  (* Invariants *)
  mutable invars: Term.t list ;

  (* Status of property *)
  mutable prop_status: (string * prop_status) list ;


  (* Systems instantiating this system, and for each instantiation a
     map from state variables of this system to the state variables of
     the instantiating system as well as a function to guard Boolean
     terms. *)
  mutable callers : 
    (t * (((StateVar.t * StateVar.t) list * (Term.t -> Term.t) * (Term.t -> Term.t)) list)) list;


  (* Associates a system instantiating this system with a map from the
     variables of this system to the argument of the instantiation in
     the over-system. *)
  mutable instantiation_maps: (t * ((StateVar.t * Term.t) list list)) list;

}
           
           

(* Return the predicate for the initial state constraint *)
let init_uf_symbol { init = (s, _) } = s

(* Return the predicate for the transition relation *)
let trans_uf_symbol { trans = (s, _) } = s

(* Return the variables in the initial state constraint *)
let init_vars { init = (_, (v, _)) } = v

(* Return the variables in the transition relation *)
let trans_vars { trans = (_, (v, _)) } = v

(* Return the definition of the initial state constraint *)
let init_term { init = (_, (_, t)) } = t

(* Return the definition of the transition relation *)
let trans_term { trans = (_, (_, t)) } = t


(* Add entry for new system instantiation to the transition system *)
let add_caller callee caller c = 
 
  (* Fold over the association list and add to the existing entry, or
     to the end *)
  let rec add_caller' accum = function
    | [] ->  (caller, [c]) :: accum
    | (caller', c') :: tl when 
        caller'.scope = caller.scope -> (caller', (c :: c')) :: accum
    | h :: tl -> add_caller' (h :: accum) tl 
  in

  callee.callers <- add_caller' [] callee.callers


>>>>>>> dc14d125
(* Prints the instantiation maps of a transition system. *)
let print_instantiation_maps { instantiation_maps } =
  (* Turns a map from state vars to terms into a string. *)
  let string_of_map map =
    map
    |> List.map
         ( fun (v,t) ->
           Printf.sprintf "(%s -> %s)"
                          (StateVar.string_of_state_var v)
                          (Term.string_of_term t) )
    |> String.concat ", "
  in
  
  instantiation_maps
  |> List.map
       (fun (sub,maps) ->
        Printf.printf "  Mapping to [%s]:\n"
                      (String.concat "/" sub.scope) ;
        maps
        |> List.iter
             ( fun map ->
               Printf.printf "  > %s\n" (string_of_map map) ) ;
        Printf.printf "\n")

(* Adds an instantiation map (subsystem / var association pair) to a
   system. *)
let add_instantiation_map t (sys', map) =
  
  let rec loop prefix = function

    | (sys, maps) :: tail when sys.scope = sys'.scope ->
       (* Adding the new maps. *)
       (sys, map :: maps) :: tail
       |> List.rev_append prefix
         
    | head :: tail ->
       loop (head :: prefix) tail

    (* The new map was not in here, adding it. *)
    | [] -> (sys',[map]) :: prefix
  in

  t.instantiation_maps <- (loop [] t.instantiation_maps)


(* Instantiates a term for all systems instantiating the input
   system. *)
let instantiate_term { callers } term =

  (* Gets the term corresponding to 'var' in 'map' and bumps it if
     'var' is not a constant. Raises Not_found if 'var' is not defined
     in 'map'. *)
  let term_of_var map var =
    
    (* Getting the state variable. *)
    let sv = Var.state_var_of_state_var_instance var in
    (* Getting corresponding state variable. *)
    let sv' = List.assq sv map in
    
    if Var.is_const_state_var var
    then (* Var is a const. *)
      Var.mk_const_state_var sv'
      |> Term.mk_var
    else (* Var is not a const.. *)
      Var.mk_state_var_instance
        sv'
        (Var.offset_of_state_var_instance var)
      |> Term.mk_var
  in

  (* Instantiates variables according to map. *)
  let substitute_fun_of_map map =
    (* This function is for Term.map. The first argument is the de
       Bruijn index and is ignored. *)
    ( fun _ term ->

      (* Is the term a free variable?. *)
      if Term.is_free_var term then

        try
          (* Extracting state variable. *)
          Term.free_var_of_term term
          (* Getting corresponding term, bumping if
                           necessary. *)
          |> term_of_var map

        with
          (* Variable is not in map, nothing to do. *)
          Not_found -> term

      else
        (* Term is not a var, nothing to do. *)
        term )
  in

  callers
  |> List.map
       ( fun (sys, maps) ->
         
         (* Building one new term per instantiation mapping for
            sys. *)
         let terms =
           maps
           |> List.map
               (* For each map of this over-system, substitute the
                  variables of term according to map. *)
               ( fun (map,f,f') ->
<<<<<<< HEAD
                 Term.map
                   (substitute_fun_of_map map)
                   term
                 |> f )
=======
                 let substed =
                   Term.map
                     (substitute_fun_of_map map)
                     term
                 in
                 match Term.var_offsets_of_term substed with
                   | Some lo, _ when Numeral.(lo = ~- one) ->
                     (* Term mentions variables at -1, using trans
                        guarding function. *)
                     f' substed
                   | _ ->
                     (* Otherwise, using init trans guarding
                        function. *)
                     f substed )
>>>>>>> dc14d125
         in

         sys, terms )

<<<<<<< HEAD
(* Inserts a system / terms pair in an associative list from systems to terms.
   Updates the biding by the old terms and the new ones if it's already there, 
   adds a new biding otherwise. *)
=======
(* Inserts a system / terms pair in an associative list from systems
   to terms.  Updates the biding by the old terms and the new ones if
   it's already there, adds a new biding otherwise. *)
>>>>>>> dc14d125
let insert_in_sys_term_map assoc_list ((sys,terms) as pair) =

  let rec loop prefix = function
      
    | (sys',terms') :: tail when sys == sys' ->
       (* Updating the binding and returning. *)
       List.rev_append
         prefix
         ( (sys, List.rev_append terms terms') :: tail )

    (* Looping. *)
    | head :: tail -> loop (head :: prefix) tail

    (* 'sys' was not there, adding the biding. *)
    | [] -> pair :: assoc_list
  in

  loop [] assoc_list


(* Returns true iff the input system has no parent systems. *)
let is_top { callers } = callers = []

<<<<<<< HEAD

(* Instantiates a term for the top system by going up the system
   hierarchy, for all instantiations of the input system. Returns the
   top system and the corresponding terms, paired with the
   intermediary systems and terms. Note that the input system term of
   the function will be in the result, either as intermediary or top
   level. *)
let instantiate_term_all_levels t term =

  let rec loop at_top intermediary = function
    | (sys, ((term :: term_tail) as list)) :: tail ->

      debug transSys "[loop] sys: %s" (sys.scope |> String.concat "/") in

       (* Instantiating this term upward. *)
       let at_top', intermediary', recursive' =
         instantiate_term sys term
         |> List.fold_left
              ( fun (at_top'', intermediary'', recursive'')
                    ((sys',_) as pair) ->

                      debug transSys "[loop] inst sys: %s" (sys'.scope |> String.concat "/") in

                if is_top sys' then
                  (* Top system, no need to recurse on these terms. *)
                  insert_in_sys_term_map at_top'' pair,
                  intermediary'',
                  recursive''
                else
                  (* Not the top system, need to memorize the terms
                     for the result and for recursion. *)
                  at_top'',
                  insert_in_sys_term_map intermediary'' pair,
                  insert_in_sys_term_map recursive'' pair )

=======

(* Instantiates a term for the top system by going up the system
   hierarchy, for all instantiations of the input system. Returns the
   top system and the corresponding terms, paired with the
   intermediary systems and terms. Note that the input system term of
   the function will be in the result, either as intermediary or top
   level. *)
let instantiate_term_all_levels t term =

  let rec loop at_top intermediary = function
    | (sys, ((term :: term_tail) as list)) :: tail ->

      debug transSys "[loop] sys: %s" (sys.scope |> String.concat "/") in

       (* Instantiating this term upward. *)
       let at_top', intermediary', recursive' =
         instantiate_term sys term
         |> List.fold_left
              ( fun (at_top'', intermediary'', recursive'')
                    ((sys',_) as pair) ->

                      debug transSys "[loop] inst sys: %s" (sys'.scope |> String.concat "/") in

                if is_top sys' then
                  (* Top system, no need to recurse on these terms. *)
                  insert_in_sys_term_map at_top'' pair,
                  intermediary'',
                  recursive''
                else
                  (* Not the top system, need to memorize the terms
                     for the result and for recursion. *)
                  at_top'',
                  insert_in_sys_term_map intermediary'' pair,
                  insert_in_sys_term_map recursive'' pair )

>>>>>>> dc14d125
              (at_top, intermediary, ((sys,term_tail) :: tail))
       in

       (* Making sure there at most one top system. *)
       assert (List.length at_top' <= 1) ;

       loop at_top' intermediary' recursive'

    (* No more terms for this system, looping. *)
    | (sys, []) :: tail -> loop at_top intermediary tail

    (* No more terms to instantiate. *)
    | [] ->
       ( match at_top with
         (* There should be exactly one top level system. *)
         | head :: [] ->
            (head, intermediary)
         | _ ->
            assert false )
  in


  if is_top t
  then (
    debug transSys "Instantiate: system is already top." in
    (* If the system is already the top one, there is no instantiating
       to do. *)
    (t, [term]), []
  ) else (
    debug transSys "Instantiate: system is not top." in
    loop [] [t, [term]] [t, [term]]
)


(* Instantiates a term for the top system by going up the system
   hierarchy, for all instantiations of the input system. *)
let instantiate_term_top t term =

  let rec loop at_top = function
      
    | (sys, ((term :: term_tail) as list)) :: tail ->
       
       (* Instantiating this term upward. *)
       ( match instantiate_term sys term with
           
         | [] ->
            (* Nothing, so sys is the top node. *)
            loop (List.rev_append list at_top)
                 tail

         | list' ->
            (* Sys is not the top node. *)
            loop at_top
                 (List.rev_append
                    (* Looping on the new (sys,terms) pairs... *)
                    list'
                    (* ...and the (sys,terms) pairs we haven't looked
                       at yet. *)
                    ((sys, term_tail)
                     :: tail)) )
         
    | (sys, []) :: tail -> loop at_top tail
                                
    | [] ->
       ( match at_top with
         (* If at_top is empty, 't' is already the top system. *)
         | [] -> [term]
         | list -> list )
  in

  loop [] (instantiate_term t term)

(* Number of times this system is instantiated in other systems. *)
let instantiation_count { instantiation_maps } =
  instantiation_maps
  |> List.fold_left
       ( fun sum (sys,maps) ->
         sum + (List.length maps) )
       0


(* Returns the subsystems of a system. *)
let get_subsystems { subsystems } = subsystems


let pp_print_state_var ppf state_var = 

  Format.fprintf ppf
    "@[<hv 1>(%a@ %a%t%t%t)@]" 
    StateVar.pp_print_state_var state_var
    Type.pp_print_type (StateVar.type_of_state_var state_var)
    (function ppf -> 
      if StateVar.is_const state_var then Format.fprintf ppf "@ :const")
    (function ppf -> 
      if StateVar.is_input state_var then Format.fprintf ppf "@ :input")
    (function ppf -> 
      if StateVar.for_inv_gen state_var then Format.fprintf ppf "@ :for-inv-gen")
  
let pp_print_var ppf var = 

  Format.fprintf ppf
    "@[<hv 1>(%a %a)@]" 
    Var.pp_print_var var
    Type.pp_print_type (Var.type_of_var var)
  

let pp_print_uf_def ppf (uf_symbol, (vars, term)) =

  Format.fprintf 
    ppf   
    "@[<hv 1>(%a@ @[<hv 1>(%a)@]@ %a)@]"
    UfSymbol.pp_print_uf_symbol uf_symbol
    (pp_print_list pp_print_var "@ ") vars
    Term.pp_print_term term

let pp_print_uf_defs 
    ppf
    ((init_uf_symbol, (init_vars, init_term)), 
     (trans_uf_symbol, (trans_vars, trans_term))) = 

  Format.fprintf ppf
    "@[<hv 2>(define-pred-init@ %a@ @[<hv 2>(%a)@]@ %a)@]@,\
     @[<hv 2>(define-pred-trans@ %a@ @[<hv 2>(%a)@]@ %a)@]"
    UfSymbol.pp_print_uf_symbol init_uf_symbol
    (pp_print_list pp_print_var "@ ") init_vars
    Term.pp_print_term init_term
    UfSymbol.pp_print_uf_symbol trans_uf_symbol
    (pp_print_list pp_print_var "@ ") trans_vars
    Term.pp_print_term trans_term


let pp_print_prop ppf (prop_name, prop_term) = 

  Format.fprintf 
    ppf
    "@[<hv 1>(%s@ %a)@]"
    prop_name
    Term.pp_print_term prop_term

let pp_print_prop_status ppf (p, s) =
  Format.fprintf ppf "@[<hv 2>(%s %a)@]" p pp_print_prop_status_pt s

<<<<<<< HEAD

let pp_print_caller ppf (m, i, t) = 

  Format.fprintf ppf 
    "@[<hv 1>(%a)@,%a@,%a@]"
    (pp_print_list 
       (fun ppf (s, t) ->
          Format.fprintf ppf
            "@[<hv 1>(@[<hv>%a@]@ @[<hv>%a@])@]"
            StateVar.pp_print_state_var s
            StateVar.pp_print_state_var t)
       "@ ")
    m
    Term.pp_print_term (i Term.t_true)
    Term.pp_print_term (t Term.t_true)



let pp_print_callers ppf (t, c) = 
  
  Format.fprintf ppf
    "@[<hv 1>(%a@ %a)@]"
    (pp_print_list Format.pp_print_string ".") t.scope
    (pp_print_list pp_print_caller "@ ") c


(* Determine the required logic for the SMT solver 

   TODO: Fix this to QF_UFLIA for now, dynamically determine later *)
let get_logic _ = ((Flags.smtlogic ()) :> SMTExpr.logic)


(* Return the state variables of the transition system *)
let state_vars t = t.state_vars

(* Return the input used to create the transition system *)
let get_source t = t.source

(* Return the input used to create the transition system *)
let get_scope t = t.scope
=======

let pp_print_caller ppf (m, i, t) = 

  Format.fprintf ppf 
    "@[<hv 1>(%a)@,%a@,%a@]"
    (pp_print_list 
       (fun ppf (s, t) ->
          Format.fprintf ppf
            "@[<hv 1>(@[<hv>%a@]@ @[<hv>%a@])@]"
            StateVar.pp_print_state_var s
            StateVar.pp_print_state_var t)
       "@ ")
    m
    Term.pp_print_term (i Term.t_true)
    Term.pp_print_term (t Term.t_true)



let pp_print_callers ppf (t, c) = 
  
  Format.fprintf ppf
    "@[<hv 1>(%a@ %a)@]"
    (pp_print_list Format.pp_print_string ".") t.scope
    (pp_print_list pp_print_caller "@ ") c


(* Determine the required logic for the SMT solver 

   TODO: Fix this to QF_UFLIA for now, dynamically determine later *)
let get_logic _ = ((Flags.smtlogic ()) :> SMTExpr.logic)


(* Return the state variables of the transition system *)
let state_vars t = t.state_vars

(* Return the input used to create the transition system *)
let get_source t = t.source

(* Return the input used to create the transition system *)
let get_scope t = t.scope

(* Name of the system. *)
let get_name t = t.scope |> String.concat "/"
>>>>>>> dc14d125

(* Create a transition system *)
let mk_trans_sys scope state_vars init trans subsystems props source =

  (* Create constraints for integer ranges *)
  let invars_of_types = 
    
    List.fold_left 
      (fun accum state_var -> 

         (* Type of state variable *)
         match StateVar.type_of_state_var state_var with
           
           (* Type is a bounded integer *)
           | sv_type when Type.is_int_range sv_type -> 
             
             (* Get lower and upper bounds *)
             let l, u = Type.bounds_of_int_range sv_type in

             (* Add equation l <= v[0] <= u to invariants *)
             Term.mk_leq 
               [Term.mk_num l; 
                Term.mk_var
                  (Var.mk_state_var_instance state_var Numeral.zero); 
                Term.mk_num u] :: 
             accum
           | _ -> accum)
      []
      state_vars
  in

  (* Goes through the subsystems and constructs the list of
     uf_defs. *)
  let rec get_uf_defs result = function
    | { uf_defs } :: tail ->

       (* Removing uf_defs of the subsystem from the result to ensure
          topological order. *)
       let result' =
         result
         |> List.filter
              ( fun pair ->
                not (List.mem pair uf_defs) )
       in

       get_uf_defs
         (* Adding uf_defs of the subsystem to the result. *)
         (List.concat [ uf_defs ; result' ])
         tail

    | [] -> result
  in

  (* Looks in the subsystems for one such that 'f' applied to the
     subsys is uf. *)
  let find_subsystem f uf =
    List.find (fun subsys -> uf == f subsys) subsystems
  in

  (* Checks if a flat term is an application of a uf such that 'f' on
     a subsystem. Returns Some of the subsystem if yes, None
     otherwise. *)
  let is_flat_uf_such_that f = function
      
    | Term.T.App (sym,params) when Symbol.is_uf sym ->
       ( try Some (Symbol.uf_of_symbol sym |> find_subsystem f,
                   params)
         with Not_found -> None )
         
    | Term.T.Const sym when Symbol.is_uf sym ->
       ( try Some (Symbol.uf_of_symbol sym |> find_subsystem f,
                   [])
         with Not_found -> None )

    | _ -> None
  in

  (* Builds a mapping from vars@0 to terms. Inputs 'vars' and 'terms'
     come from init and trans and therefore need to be bumped. *)
  let build_mapping term vars terms =
    (* Making sure both lists are the same length. *)
    assert ( (List.length vars) = (List.length terms) ) ;

    let rec loop map = function
        
      | v :: v_tail, t :: t_tail ->
         (* Bump value necessary to get the var to 0. *)
         let bump_val =
           if Var.is_const_state_var v then Numeral.zero
           else
             Numeral.(~- (Var.offset_of_state_var_instance v))
         in

         (* Getting the statevar and bumping the term. *)
         let state_var, bumped_t =
           Var.state_var_of_state_var_instance v,
           Term.bump_state bump_val t
         in

         (* Building the new map. *)
         let map' =
           try
             (* If the var is already mapped to a term... *)
             let mapped_to = List.assoc state_var map in
             if mapped_to != bumped_t then (
               debug transSys "Term: %s" (Term.construct term |> Term.string_of_term) in
               debug transSys "Var: %s" (StateVar.string_of_state_var state_var) in
               debug transSys "mapped_to: %s" (Term.string_of_term mapped_to) in
               debug transSys "bumped_t: %s" (Term.string_of_term bumped_t) in
               ()
             ) ;
             (* ... then it should be the same term... *)
             assert ( mapped_to == bumped_t ) ;
             (* ... and we leave the map as it is. *)
             map
           with
             Not_found ->
             (* If the var is not mapped then we add the mapping. *)
             (state_var, bumped_t) :: map
         in

         loop map' (v_tail, t_tail)
           
      | [], [] -> map
                    
      | _ -> failwith "The universe is collapsing."
    in

    loop [] (vars, terms)
  in

  let print_map =
    (* Turns a map from state vars to terms into a string. *)
    let string_of_map map =
      map
      |> List.map
           ( fun (v,t) ->
             Printf.sprintf "(%s -> %s)"
                            (StateVar.string_of_state_var v)
                            (Term.string_of_term t) )
      |> String.concat ", "
    in
    
    List.map
      (fun (sub,map) ->
       Printf.printf "  Mapping to [%s]:\n"
                     (String.concat "/" sub.scope) ;
       Printf.printf "  > %s\n\n" (string_of_map map) )
  in

  (* Going through init to find instantiations of subsystems. *)
  let init_maps = match init with
    | (_, (_, init_term)) ->
       debug transSys "%s" (Term.string_of_term init_term) in
       init_term
       |> Term.eval_t
            ( fun op maps ->
              match is_flat_uf_such_that init_uf_symbol op with
              | None ->  List.concat maps
              | Some (sub,params) ->
                 (sub, build_mapping op (init_vars sub) params)
                 :: (List.concat maps) )
  in

  (* Going through trans to find instantiations of subsystems. *)
  let trans_maps = match trans with
    | (_, (_, trans_term)) ->
       debug transSys "%s" (Term.string_of_term trans_term) in
       trans_term
       |> Term.eval_t
            ( fun op maps ->
              match is_flat_uf_such_that trans_uf_symbol op with
              | None ->  List.concat maps
              | Some (sub,params) ->
                 (sub, build_mapping op (trans_vars sub) params)
                 :: (List.concat maps) )
  in

  (* Crashes if two maps are not the same. *)
  let rec map_eq = function
    | (var, term) :: tail, (var', term') :: tail' ->
       if (term != term')
       then (
         debug transSys "Terms for var %s don't match:" (StateVar.string_of_state_var var)  in
         debug transSys "init  %s" (Term.string_of_term term)  in
         debug transSys "trans %s" (Term.string_of_term term')  in
         ()
       ) ;
       assert (var == var') ;
       assert (term == term') ;
       map_eq (tail,tail')
    | [], [] -> ()
    | _ -> assert false
  in

  (* Crashes if two association lists between subsystems and mappings
     are not the same. *)
  let rec maps_eq = function
    | (sub, map) :: tail, (sub', map') :: tail' ->
       assert ( (sub.scope) = (sub'.scope) ) ;
       map_eq (map, map') ;
       maps_eq (tail, tail')
    | [], [] -> ()
    | [], map ->
       Printf.printf "Trans map is not []:\n" ;
       print_map map ;
       assert false
    | map, [] ->
       Printf.printf "Init map is not []:\n" ;
       print_map map ;
       assert false
  in

  (* Making sure init and trans mappings are the same. *)
  maps_eq (init_maps, trans_maps) ;

  let system =
    { scope = scope;
      uf_defs = get_uf_defs [ (init, trans) ] subsystems ;
      state_vars =
        init_flag_svar :: state_vars
        |> List.sort StateVar.compare_state_vars ;
      init = init ;
      trans = trans ;
      props = props ;
      subsystems = subsystems ;
      source = source ;
      prop_status = List.map (fun (n, _) -> (n, PropUnknown)) props ;
      invars = invars_of_types ;
      callers = [];
      instantiation_maps = [] }
  in

  (* Adding instantiation maps to subsystems. *)
  init_maps
  |> List.iter
       ( fun (sub,map) -> add_instantiation_map sub (system,map) ) ;
  system

(* Return the variables of the transition system between given instants *)
let rec vars_of_bounds' trans_sys lbound ubound accum = 

  (* Return when upper bound below lower bound *)
  if Numeral.(ubound < lbound)
  then accum
  else
    trans_sys.state_vars

    |> List.rev
    (* Add state variables at upper bound instant  *)
    |> List.fold_left
         ( fun accum sv -> 
           Var.mk_state_var_instance sv ubound :: accum )
         accum

    (* Recurse to next lower bound *)
    |> vars_of_bounds' trans_sys lbound (Numeral.pred ubound)

let vars_of_bounds trans_sys lbound ubound = 
  vars_of_bounds' trans_sys lbound ubound []



(* Instantiate the initial state constraint to the bound *)
let init_of_bound t i = 

  let init_term =
    Term.mk_and
      [ (* Get term of initial state constraint *)
        init_term t ;
        (* Adding is_init. *)
        Term.mk_var (init_flag_var Numeral.zero) ]
  in

  (* Bump bound if greater than zero *)
  if Numeral.(i = zero)
  then init_term
  else Term.bump_state i init_term


(* Instantiate the transition relation to the bound. *)
let trans_of_bound t i = 

  let trans_term =
    Term.mk_and
      [ (* Get term of transition predicate. *)
        trans_term t ;
        (* The next state cannot be initial. *)
        (init_flag_var Numeral.one |> Term.mk_var |> Term.mk_not) ]
  in

  (* Bump bound if greater than zero *)
  if Numeral.(i = one)
  then trans_term 
  else Term.bump_state (Numeral.(i - one)) trans_term
<<<<<<< HEAD
=======

(* Builds a call to the transition relation function linking state [k]
   and [k']. *)
let trans_fun_of { uf_defs } k k' =
  match List.rev uf_defs with
    (* uf_defs are in topological order, so the last one is the top one. *)
    | (_, (trans_uf, (vars,_))) :: _ ->
      let trans_base_pre = Numeral.( pred trans_base ) in

      let rec bump_as_needed res = function
        | var :: tail ->
          let bumped_term =
            if Var.is_const_state_var var then Term.mk_var var
            else (
              let offset = Var.offset_of_state_var_instance var in
              if Numeral.( offset = trans_base ) then
                (* Unprimed state variable, bumping to k'. *)
                Var.bump_offset_of_state_var_instance
                  Numeral.( k' - offset ) var
                  |> Term.mk_var
              else if Numeral. (offset = trans_base_pre ) then
                (* Primed state variable, bumping to k. *)
                Var.bump_offset_of_state_var_instance
                  Numeral.( k - offset ) var
                  |> Term.mk_var
              else
                (* This cannot happen. *)
                assert false
            )
          in
          bump_as_needed (bumped_term :: res) tail
        | [] -> List.rev res
      in
      
      Term.mk_uf trans_uf (bump_as_needed [] vars)
        
    | _ -> assert false

  (* debug transSys "@[<v>%a@]" *)
  (*   (Lib.pp_print_list StateVar.pp_print_state_var "@,") t.state_vars in *)

  (* (\* Variables at [k]. *\) *)
  (* let vars_at_k' = vars_of_bounds t k' k' in *)

  (* debug transSys "@[<v>%a@]" *)
  (*   (Lib.pp_print_list Var.pp_print_var "@,") vars_at_k' in *)

  (* (\* Variables at [k'] appended to [vars_at_k], as terms. *\) *)
  (* let all_vars = *)
  (*   vars_of_bounds' t k k vars_at_k' *)
  (*   |> List.map Term.mk_var *)
  (* in *)

  (* debug transSys "@[<v>%a@]" *)
  (*   (Lib.pp_print_list Term.pp_print_term "@,") all_vars in *)

  (* (\* Building the uf application. *\) *)
  (* Term.mk_uf (trans_uf_symbol t) all_vars *)
>>>>>>> dc14d125


(* Instantiate the initial state constraint to the bound *)
let invars_of_bound t i = 

  (* Create conjunction of property terms *)
  let invars_0 = Term.mk_and t.invars in 

  (* Bump bound if greater than zero *)
  if Numeral.(i = zero) then invars_0 else Term.bump_state i invars_0


let get_invars { invars } = invars


(* Instantiate terms in association list to the bound *)
let named_terms_list_of_bound l i = 

  (* Bump bound if greater than zero *)
  if
    Numeral.(i = zero)
  then
    l
  else
    List.map (fun (n, t) -> (n, Term.bump_state i t)) l


(* Instantiate all properties to the bound *)
let props_list_of_bound t i = 
  named_terms_list_of_bound t.props i


(* Instantiate all properties to the bound *)
let props_of_bound t i = 
  Term.mk_and (List.map snd (props_list_of_bound t i))

(* Get property by name *)
let prop_of_name t name =
  List.assoc name t.props 

(* Add an invariant to the transition system *)
let add_invariant t invar = t.invars <- invar :: t.invars


(* Return current status of all properties *)
let get_prop_status_all t = t.prop_status

(* Return current status of all properties *)
let get_prop_status_all_unknown t = 

  List.filter
    (fun (_, s) -> not (prop_status_known s))
    t.prop_status


(* Return current status of property *)
let get_prop_status trans_sys p = 

  try 

    List.assoc p trans_sys.prop_status

  with Not_found -> PropUnknown


(* Mark property as invariant *)
let set_prop_invariant t prop =

  t.prop_status <- 
    
    List.map 

      (fun (n, s) -> if n = prop then 

          match s with
            
            (* Mark property as invariant if it was unknown, k-true or
               invariant *)
            | PropUnknown
            | PropKTrue _
            | PropInvariant -> (n, PropInvariant) 
                               
            (* Fail if property was false or k-false *)
            | PropFalse _ -> raise (Failure "prop_invariant") 

        else (n, s))

      t.prop_status


(* Mark property as k-false *)
let set_prop_false t prop cex =

  t.prop_status <- 

    List.map 

      (fun (n, s) -> if n = prop then 

          match s with

            (* Mark property as k-false if it was unknown, l-true for l <
               k or invariant *)
            | PropUnknown -> (n, PropFalse cex)

            (* Fail if property was invariant *)
            | PropInvariant -> 
              raise (Failure "prop_false")

            (* Fail if property was l-true for l >= k *)
            | PropKTrue l when l > (length_of_cex cex) -> 
              raise (Failure "prop_false")

            (* Mark property as false if it was l-true for l < k *)
            | PropKTrue _ -> (n, PropFalse cex)

            (* Keep if property was l-false for l <= k *)
            | PropFalse cex' when (length_of_cex cex') <= (length_of_cex cex) -> 
              (n, s)

            (* Mark property as k-false *)
            | PropFalse _ -> (n, PropFalse cex) 

        else (n, s))

      t.prop_status


(* Mark property as k-true *)
let set_prop_ktrue t k prop =

  t.prop_status <- 

    List.map 

      (fun (n, s) -> if n = prop then 

          match s with

            (* Mark as k-true if it was unknown *)
            | PropUnknown -> (n, PropKTrue k)

            (* Keep if it was l-true for l > k *)
            | PropKTrue l when l > k -> (n, s)

            (* Mark as k-true if it was l-true for l <= k *)
            | PropKTrue _ -> (n, PropKTrue k)

            (* Keep if it was invariant *)
            | PropInvariant -> (n, s)

            (* Keep if property was l-false for l > k *)
            | PropFalse cex when (length_of_cex cex) > k -> (n, s)

            (* Fail if property was l-false for l <= k *)
            | PropFalse _ -> 
              raise (Failure "prop_kfalse") 

        else (n, s))

      t.prop_status


(* Mark property status *)
let set_prop_status t p = function

  | PropUnknown -> ()

  | PropKTrue k -> set_prop_ktrue t k p

  | PropInvariant -> set_prop_invariant t p

  | PropFalse c -> set_prop_false t p c


(* Return true if the property is proved invariant *)
let is_proved t prop = 

  try 
    ( match List.assoc prop t.prop_status with
      | PropInvariant -> true
      | _ -> false )
        
  with
    Not_found -> false


(* Return true if the property is proved not invariant *)
let is_disproved t prop = 

  try 
    ( match List.assoc prop t.prop_status with
      | PropFalse _ -> true
      | _ -> false )
        
  with
    Not_found -> false



(* Return true if all properties are either valid or invalid *)
let all_props_proved t =

  List.for_all
    (fun (p, _) -> 
       try 
         (match List.assoc p t.prop_status with
           | PropUnknown
           | PropKTrue _ -> false
           | PropInvariant
           | PropFalse _ -> true)
       with Not_found -> false)
    t.props

(* Return declarations for uninterpreted symbols *)
let uf_symbols_of_trans_sys { state_vars } = 
  List.map StateVar.uf_symbol_of_state_var state_vars

(* Return uninterpreted function symbol definitions sorted by
   topological order. *)
let uf_defs { uf_defs } =
  uf_defs
  |> List.fold_left
       ( fun list (init,trans) ->
         (* We'll reverse for topological order, so trans is first. *)
         trans :: init :: list )
       []
  (* Reversing for topological order. *)
  |> List.rev

(* Return uninterpreted function symbol definitions as pairs of
   initial state and transition relation definitions sorted by
   topological order. *)
let uf_defs_pairs { uf_defs } = uf_defs
         
  


let pp_print_trans_sys 
    ppf
    ({ uf_defs;
       state_vars;
       props;
       invars;
       prop_status; 
       source;
       callers } as trans_sys) = 

  Format.fprintf 
    ppf
    "@[<v>@[<hv 2>(state-vars@ (@[<v>%a@]))@]@,\
          %a@,\
          @[<hv 2>(init@ (@[<v>%a@]))@]@,\
          @[<hv 2>(trans@ (@[<v>%a@]))@]@,\
          @[<hv 2>(props@ (@[<v>%a@]))@]@,\
          @[<hv 2>(invar@ (@[<v>%a@]))@]@,\
          @[<hv 2>(status@ (@[<v>%a@]))@]@,\
          @[<hv 2>(source@ (@[<v>%a@]))@]@,\
          @[<hv 2>(callers@ (@[<v>%a@]))@]@."
    (pp_print_list pp_print_state_var "@ ") state_vars
    (pp_print_list pp_print_uf_defs "@ ") (uf_defs)
    Term.pp_print_term (init_term trans_sys)
    Term.pp_print_term (trans_term trans_sys)
    (pp_print_list pp_print_prop "@ ") props
    (pp_print_list Term.pp_print_term "@ ") invars
    (pp_print_list pp_print_prop_status "@ ") prop_status
    (pp_print_list (fun ppf { LustreNode.name } -> LustreIdent.pp_print_ident false ppf name) "@ ") (match source with Lustre l -> l | _ -> [])
    (pp_print_list pp_print_callers "@,") callers
      
 

(* Return [true] if the uninterpreted symbol is an initial state constraint *)
let is_init_uf_def { uf_defs } uf_symbol = 

  uf_defs
  |> List.exists
       (function ((i, _), _) ->
                 UfSymbol.equal_uf_symbols uf_symbol i)

(* Return [true] if the uninterpreted symbol is a transition relation *)
let is_trans_uf_def { uf_defs } uf_symbol = 

  uf_defs
  |> List.exists
       (function (_, (t, _)) ->
                 UfSymbol.equal_uf_symbols uf_symbol t)
 

(* Apply [f] to all uninterpreted function symbols of the transition
   system *)
let iter_state_var_declarations { state_vars } f = 
  List.iter (fun sv -> f (StateVar.uf_symbol_of_state_var sv)) state_vars
  
(* Apply [f] to all function definitions of the transition system *)
let iter_uf_definitions t f = 
  uf_defs_pairs t
  |> List.iter 
       (fun ((ui, (vi, ti)), (ut, (vt, tt))) -> f ui vi ti; f ut vt tt)
  

(* Extract a path in the transition system, return an association list
   of state variables to a list of their values *)
let path_from_model trans_sys get_model k =

  let rec path_from_model' accum state_vars = function 

    (* Terminate after the base instant *)
    | i when Numeral.(i < zero) -> accum

    | i -> 

      (* Get a model for the variables at instant [i] *)
      let model =
        get_model
          (List.map (fun sv -> Var.mk_state_var_instance sv i) state_vars)
      in

      (* Turn variable instances to state variables and sort list 

         TODO: It is not necessary to sort the list, if the SMT solver
         returns the list in the order it was input. *)
      let model' =
        List.sort
          (fun (sv1, _) (sv2, _) -> StateVar.compare_state_vars sv1 sv2)
          (List.map
             (fun (v, t) -> (Var.state_var_of_state_var_instance v, t))
             model)
      in

      (* Join values of model at current instant to result *)
      let accum' = 
        list_join
          StateVar.equal_state_vars
          model'
          accum
      in

      (* Recurse for remaining instants  *)
      path_from_model'
        accum'
        state_vars
        (Numeral.pred i)

  in

  path_from_model'
    (List.map (fun sv -> (sv, [])) (state_vars trans_sys))
    (state_vars trans_sys)
    k


(* Return true if the value of the term in some instant satisfies [pred] *)
let rec exists_eval_on_path' uf_defs p term k path =

  try 

    (* Create model for current state, shrink path *)
    let model, path' = 
      List.fold_left 
        (function (model, path) -> function 

           (* No more values for one state variable *)
           | (_, []) -> raise Exit

           (* Take the first value for state variable *)
           | (sv, h :: tl) -> 

             let v = Var.mk_state_var_instance sv Numeral.zero in

             debug transSys 
                 "exists_eval_on_path' at k=%a: %a is %a"
                 Numeral.pp_print_numeral k
                 StateVar.pp_print_state_var sv
                 Term.pp_print_term h
             in

             (* Add pair of state variable and value to model, continue
                with remaining value for variable on path *)
             ((v, h) :: model, (sv, tl) :: path)

        )
        ([], [])
        path
    in

    (* Evaluate term in model *)
    let term_eval = Eval.eval_term uf_defs model term in

    debug transSys 
        "exists_eval_on_path' at k=%a: %a is %a"
        Numeral.pp_print_numeral k
        Term.pp_print_term term
        Eval.pp_print_value term_eval
    in

    (* Return true if predicate holds *)
    if p term_eval then true else

      (* Increment instant *)
      let k' = Numeral.succ k in

      (* Continue checking predicate on path *)
      exists_eval_on_path' uf_defs p term k' path'

  (* Predicate has never been true *)
  with Exit -> false 


(* Return true if the value of the term in some instant satisfies [pred] *)
let exists_eval_on_path uf_defs pred term path = 
  exists_eval_on_path' uf_defs pred term Numeral.zero path 


(* 
   Local Variables:
   compile-command: "make -C .. -k"
   tuareg-interactive-program: "./kind2.top -I ./_build -I ./_build/SExpr"
   indent-tabs-mode: nil
   End: 
*)
  <|MERGE_RESOLUTION|>--- conflicted
+++ resolved
@@ -85,7 +85,6 @@
 
 (* Offset of state variables in initial state constraint *)
 let init_base = Numeral.zero
-<<<<<<< HEAD
 
 (* Offset of primed state variables in transition relation *)
 let trans_base = Numeral.one
@@ -179,101 +178,6 @@
   callee.callers <- add_caller' [] callee.callers
 
 
-=======
-
-(* Offset of primed state variables in transition relation *)
-let trans_base = Numeral.one
-
-(* Offset of primed state variables in properties and invariants *)
-let prop_base = Numeral.zero
-
-
-type t = {
-  
-  (* Scope of state variables *)
-  scope: string list;
-
-  (* Init and trans pairs of this system and its subsystems in
-     topological order. *)
-  uf_defs: (pred_def * pred_def) list ;
-
-  (* State variables of top node *)
-  state_vars: StateVar.t list ;
-
-  (* Initial predicate of the system. *)
-  init: pred_def ;
-
-  (* Transition predicate of the system. *)
-  trans: pred_def ;
-
-  (* The subsystems of this system. *)
-  subsystems: t list ;
-
-  (* Properties to hopefully prove invariant. *)
-  props: (string * Term.t) list ;
-
-  (* The source which produced this system. *)
-  source: source ;
-
-  (* Invariants *)
-  mutable invars: Term.t list ;
-
-  (* Status of property *)
-  mutable prop_status: (string * prop_status) list ;
-
-
-  (* Systems instantiating this system, and for each instantiation a
-     map from state variables of this system to the state variables of
-     the instantiating system as well as a function to guard Boolean
-     terms. *)
-  mutable callers : 
-    (t * (((StateVar.t * StateVar.t) list * (Term.t -> Term.t) * (Term.t -> Term.t)) list)) list;
-
-
-  (* Associates a system instantiating this system with a map from the
-     variables of this system to the argument of the instantiation in
-     the over-system. *)
-  mutable instantiation_maps: (t * ((StateVar.t * Term.t) list list)) list;
-
-}
-           
-           
-
-(* Return the predicate for the initial state constraint *)
-let init_uf_symbol { init = (s, _) } = s
-
-(* Return the predicate for the transition relation *)
-let trans_uf_symbol { trans = (s, _) } = s
-
-(* Return the variables in the initial state constraint *)
-let init_vars { init = (_, (v, _)) } = v
-
-(* Return the variables in the transition relation *)
-let trans_vars { trans = (_, (v, _)) } = v
-
-(* Return the definition of the initial state constraint *)
-let init_term { init = (_, (_, t)) } = t
-
-(* Return the definition of the transition relation *)
-let trans_term { trans = (_, (_, t)) } = t
-
-
-(* Add entry for new system instantiation to the transition system *)
-let add_caller callee caller c = 
- 
-  (* Fold over the association list and add to the existing entry, or
-     to the end *)
-  let rec add_caller' accum = function
-    | [] ->  (caller, [c]) :: accum
-    | (caller', c') :: tl when 
-        caller'.scope = caller.scope -> (caller', (c :: c')) :: accum
-    | h :: tl -> add_caller' (h :: accum) tl 
-  in
-
-  callee.callers <- add_caller' [] callee.callers
-
-
->>>>>>> dc14d125
 (* Prints the instantiation maps of a transition system. *)
 let print_instantiation_maps { instantiation_maps } =
   (* Turns a map from state vars to terms into a string. *)
@@ -381,12 +285,6 @@
                (* For each map of this over-system, substitute the
                   variables of term according to map. *)
                ( fun (map,f,f') ->
-<<<<<<< HEAD
-                 Term.map
-                   (substitute_fun_of_map map)
-                   term
-                 |> f )
-=======
                  let substed =
                    Term.map
                      (substitute_fun_of_map map)
@@ -401,20 +299,13 @@
                      (* Otherwise, using init trans guarding
                         function. *)
                      f substed )
->>>>>>> dc14d125
          in
 
          sys, terms )
 
-<<<<<<< HEAD
-(* Inserts a system / terms pair in an associative list from systems to terms.
-   Updates the biding by the old terms and the new ones if it's already there, 
-   adds a new biding otherwise. *)
-=======
 (* Inserts a system / terms pair in an associative list from systems
    to terms.  Updates the biding by the old terms and the new ones if
    it's already there, adds a new biding otherwise. *)
->>>>>>> dc14d125
 let insert_in_sys_term_map assoc_list ((sys,terms) as pair) =
 
   let rec loop prefix = function
@@ -438,7 +329,6 @@
 (* Returns true iff the input system has no parent systems. *)
 let is_top { callers } = callers = []
 
-<<<<<<< HEAD
 
 (* Instantiates a term for the top system by going up the system
    hierarchy, for all instantiations of the input system. Returns the
@@ -474,43 +364,6 @@
                   insert_in_sys_term_map intermediary'' pair,
                   insert_in_sys_term_map recursive'' pair )
 
-=======
-
-(* Instantiates a term for the top system by going up the system
-   hierarchy, for all instantiations of the input system. Returns the
-   top system and the corresponding terms, paired with the
-   intermediary systems and terms. Note that the input system term of
-   the function will be in the result, either as intermediary or top
-   level. *)
-let instantiate_term_all_levels t term =
-
-  let rec loop at_top intermediary = function
-    | (sys, ((term :: term_tail) as list)) :: tail ->
-
-      debug transSys "[loop] sys: %s" (sys.scope |> String.concat "/") in
-
-       (* Instantiating this term upward. *)
-       let at_top', intermediary', recursive' =
-         instantiate_term sys term
-         |> List.fold_left
-              ( fun (at_top'', intermediary'', recursive'')
-                    ((sys',_) as pair) ->
-
-                      debug transSys "[loop] inst sys: %s" (sys'.scope |> String.concat "/") in
-
-                if is_top sys' then
-                  (* Top system, no need to recurse on these terms. *)
-                  insert_in_sys_term_map at_top'' pair,
-                  intermediary'',
-                  recursive''
-                else
-                  (* Not the top system, need to memorize the terms
-                     for the result and for recursion. *)
-                  at_top'',
-                  insert_in_sys_term_map intermediary'' pair,
-                  insert_in_sys_term_map recursive'' pair )
-
->>>>>>> dc14d125
               (at_top, intermediary, ((sys,term_tail) :: tail))
        in
 
@@ -653,7 +506,6 @@
 let pp_print_prop_status ppf (p, s) =
   Format.fprintf ppf "@[<hv 2>(%s %a)@]" p pp_print_prop_status_pt s
 
-<<<<<<< HEAD
 
 let pp_print_caller ppf (m, i, t) = 
 
@@ -694,51 +546,9 @@
 
 (* Return the input used to create the transition system *)
 let get_scope t = t.scope
-=======
-
-let pp_print_caller ppf (m, i, t) = 
-
-  Format.fprintf ppf 
-    "@[<hv 1>(%a)@,%a@,%a@]"
-    (pp_print_list 
-       (fun ppf (s, t) ->
-          Format.fprintf ppf
-            "@[<hv 1>(@[<hv>%a@]@ @[<hv>%a@])@]"
-            StateVar.pp_print_state_var s
-            StateVar.pp_print_state_var t)
-       "@ ")
-    m
-    Term.pp_print_term (i Term.t_true)
-    Term.pp_print_term (t Term.t_true)
-
-
-
-let pp_print_callers ppf (t, c) = 
-  
-  Format.fprintf ppf
-    "@[<hv 1>(%a@ %a)@]"
-    (pp_print_list Format.pp_print_string ".") t.scope
-    (pp_print_list pp_print_caller "@ ") c
-
-
-(* Determine the required logic for the SMT solver 
-
-   TODO: Fix this to QF_UFLIA for now, dynamically determine later *)
-let get_logic _ = ((Flags.smtlogic ()) :> SMTExpr.logic)
-
-
-(* Return the state variables of the transition system *)
-let state_vars t = t.state_vars
-
-(* Return the input used to create the transition system *)
-let get_source t = t.source
-
-(* Return the input used to create the transition system *)
-let get_scope t = t.scope
 
 (* Name of the system. *)
 let get_name t = t.scope |> String.concat "/"
->>>>>>> dc14d125
 
 (* Create a transition system *)
 let mk_trans_sys scope state_vars init trans subsystems props source =
@@ -1034,8 +844,6 @@
   if Numeral.(i = one)
   then trans_term 
   else Term.bump_state (Numeral.(i - one)) trans_term
-<<<<<<< HEAD
-=======
 
 (* Builds a call to the transition relation function linking state [k]
    and [k']. *)
@@ -1094,7 +902,6 @@
 
   (* (\* Building the uf application. *\) *)
   (* Term.mk_uf (trans_uf_symbol t) all_vars *)
->>>>>>> dc14d125
 
 
 (* Instantiate the initial state constraint to the bound *)
