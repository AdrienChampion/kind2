(* This file is part of the Kind 2 model checker.

   Copyright (c) 2014 by the Board of Trustees of the University of Iowa

   Licensed under the Apache License, Version 2.0 (the "License"); you
   may not use this file except in compliance with the License.  You
   may obtain a copy of the License at

   http://www.apache.org/licenses/LICENSE-2.0 

   Unless required by applicable law or agreed to in writing, software
   distributed under the License is distributed on an "AS IS" BASIS,
   WITHOUT WARRANTIES OR CONDITIONS OF ANY KIND, either express or
   implied. See the License for the specific language governing
   permissions and limitations under the License. 

*)

open Lib

type source = 
  | Lustre of LustreNode.t list 
  | Native


type pred_def = (UfSymbol.t * (Var.t list * Term.t)) 

(* Current status of a property *)
type prop_status =

  (* Status of property is unknown *)
  | PropUnknown

  (* Property is true for at least k steps *)
  | PropKTrue of int

  (* Property is true in all reachable states *)
  | PropInvariant 

  (* Property is false at some step *)
  | PropFalse of (StateVar.t * Model.term_or_lambda list) list


(* A property of a transition system *)
type property = 

  { 

    (* Identifier for the property *)
    prop_name : string;

    (* Source of the property *)
    prop_source : TermLib.prop_source;

    (* Term with variables at offsets [prop_base] and [prop_base - 1] *)
    prop_term : Term.t;

    (* Current status *)
    mutable prop_status : prop_status 

  }

(* A contract of a transition system. *)
type contract =
  | Global of position * StateVar.t * string
  | Mode of position * StateVar.t * string
    (* { (\* Name of the contract. *\) *)
    (*   name : string ; *)
    (*   (\* Source of the contract. *\) *)
    (*   source : TermLib.contract_source ; *)
    (*   (\* Requirements of the contract. *\) *)
    (*   requires : Term.t list ; *)
    (*   (\* Ensures of the contract. *\) *)
    (*   ensures: Term.t list ; *)

    (*   (\* Status of the contract. *\) *)
(*   mutable status: prop_status } *)

let mk_global_contract pos svar name =
  Global (pos, svar, name)

let mk_mode_contract pos svar name =
  Mode (pos, svar, name)

let info_of_contract = function
  | Global (pos,svar,name) -> pos,svar,name
  | Mode (pos,svar,name) -> pos,svar,name

let name_of_contract c =
  let _,_,name = info_of_contract c in
  name


(* Return the length of the counterexample *)
let length_of_cex = function 

  (* Empty counterexample has length zero *)
  | [] -> 0

  (* Length of counterexample from first state variable *)
  | (_, l) :: _ -> List.length l


let pp_print_prop_status_pt ppf = function 
  | PropUnknown -> Format.fprintf ppf "unknown"
  | PropKTrue k -> Format.fprintf ppf "true-for %d steps" k
  | PropInvariant -> Format.fprintf ppf "invariant"
  | PropFalse [] -> Format.fprintf ppf "false"
  | PropFalse cex -> Format.fprintf ppf "false-at %d" (length_of_cex cex)


(* Property status is known? *)
let prop_status_known = function 

  (* Property may become invariant or false *)
  | PropUnknown
  | PropKTrue _ -> false

  (* Property is invariant or false *)
  | PropInvariant
  | PropFalse _ -> true


(* Offset of state variables in initial state constraint *)
let init_base = Numeral.zero

(* Offset of primed state variables in transition relation *)
let trans_base = Numeral.one

(* Offset of primed state variables in properties and invariants *)
let prop_base = Numeral.zero

(* Stores a list of systems to abstract, by scope. *)
type abstraction = string list list


type t = {
  
  (* Scope of state variables *)
  scope: string list;

  (* Init and trans pairs of this system and its subsystems in
     topological order. *)
  uf_defs: (pred_def * pred_def) list ;

  (* State variables of top node *)
  state_vars: StateVar.t list ;

  (* Initial predicate of the system. *)
  init: pred_def ;

  (* Transition predicate of the system. *)
  trans: pred_def ;

  (* The direct subsystems of this system. *)
  subsystems: t list ;

  (* Properties of the transition system to prove invariant *)
  properties : property list ;

  (* The contracts of this system. The first state var is the
     abstraction activation literal, the second one is the requirement
     observer. *)
  contracts : ( StateVar.t * StateVar.t * contract list) option ;

  (* The source which produced this system. *)
  source: source ;

  (* The logic fragment in which is expressed the system and its properties. *)
  logic: TermLib.logic;
  
  (* Invariants *)
  mutable invars: Term.t list;

  (* Systems instantiating this system, and for each instantiation a
     map from state variables of this system to the state variables of
     the instantiating system as well as a function to guard Boolean
     terms. *)
  mutable callers : 
            (t
             * ( ( (StateVar.t * StateVar.t) list
                   * (Term.t -> Term.t)
                 ) list )
            ) list ;

  (* Abstraction of the transition system. Contains the scopes of the
     systems to abstract. Mutable, because it is changed by
     compositional analysis. *)
  mutable abstraction: string list list ;

}

(* The init flag of a system. *)
let init_flag_of_trans_sys { scope } =
  StateVar.mk_init_flag scope
  |> Var.mk_state_var_instance
           

(* Return the predicate for the initial state constraint *)
let init_uf_symbol { init = (s, _) } = s

(* Return the predicate for the transition relation *)
let trans_uf_symbol { trans = (s, _) } = s

(* Return the variables in the initial state constraint *)
let init_vars { init = (_, (v, _)) } = v

(* Return the variables in the transition relation *)
let trans_vars { trans = (_, (v, _)) } = v

(* Return the definition of the initial state constraint *)
let init_term { init = (_, (_, t)) } = t

(* Return the definition of the transition relation *)
let trans_term { trans = (_, (_, t)) } = t


(* Add entry for new system instantiation to the transition system *)
let add_caller callee caller c =
 
  (* Fold over the association list and add to the existing entry, or
     to the end *)
  let rec add_caller' accum = function
    | [] ->  (caller, [c]) :: accum
    | (caller', c') :: tl when 
<<<<<<< HEAD
           caller'.scope = caller.scope ->
       (caller', (c :: c')) :: accum @ tl
=======
        caller'.scope = caller.scope ->
      ((caller', (c :: c')) :: accum) @ tl
>>>>>>> e81cdbd6
    | h :: tl -> add_caller' (h :: accum) tl 
  in

  callee.callers <- add_caller' [] callee.callers

let get_callers { callers } = List.map fst callers

(* Number of times this system is instantiated in other systems. *)
let instantiation_count { callers } =
  callers
  |> List.fold_left
       ( fun sum (sys,maps) ->
         sum + (List.length maps) )
       0

(* Pretty prints an abstraction. *)
let pp_print_trans_sys_abstraction ppf { abstraction } =
  Format.fprintf
    ppf
    "@[<v>%a@]"
    (pp_print_list
       (pp_print_list Format.pp_print_string ".")
       ",@,")
    abstraction

(* The abstraction of the system. *)
let get_abstraction { abstraction } = abstraction

(* Sets the abstraction for a system. *)
let set_abstraction sys abstraction =
  sys.abstraction <- abstraction

(* Returns [Some(true)] if the contract is global, [Some(false)] if it's not,
   and [None] if the system has no contracts. *)
let contract_is_global t contract_name =
  let rec loop = function
    | Global (_,_,n) :: tail ->
      if n = contract_name then Some true else loop tail
    | Mode (_,_,n) :: tail ->
      if n = contract_name then Some false else loop tail
    | [] -> None
  in
  match t.contracts with
  | None -> None
  | Some (_,_,contracts) -> loop contracts

(* Returns the contracts of a system. *)
let get_contracts = function
  | { contracts = None } -> []
  | { contracts = Some(_,_,list) } ->
     list |> List.map info_of_contract

(* Returns the subsystems of a system. *)
let get_subsystems { subsystems } = subsystems

(* Return the input used to create the transition system *)
let get_scope t = t.scope

(* Name of the system. *)
let get_name t = t.scope |> String.concat "/"

(* Source name of the system. *)
let get_source_name t =
  let rec loop = function
    | [ last ] -> last.LustreNode.name |> LustreIdent.string_of_ident false
    | _ :: tail -> loop tail
    | [] -> get_name t
  in

  match t.source with
  | Lustre list -> loop list
  | Native -> get_name t

(* Returns all the subsystems of a transition system, including that
   system, by reverse topological order. *)
let get_all_subsystems sys =

  let insert_subsystem ({ subsystems } as sys) list =
    let rec loop rev_prefix = function
      | sys' :: _
           when sys == sys' ->
         (* [sys] is already in the list, nothing to do. *)
         list
      | ({ subsystems = subsystems' } as sys') :: tail ->
         if List.memq sys subsystems' then
           (* [sys] is a subsystem of [sys'], inserting here. *)
           sys :: sys' :: tail |> List.rev_append rev_prefix
         else
           (* No relation between [sys] and [sys'], looping. *)
           loop (sys' :: rev_prefix) tail
      | [] -> sys :: rev_prefix |> List.rev
    in
    loop [] list
  in

  let rec iterate_over_subsystems ({subsystems} as sys) continuation result =
    insert_subsystem sys result
    |> continue subsystems continuation

  and continue subsystems continuation result =

    match subsystems with
    | [] ->

       (* No subsystems, let's look at the continuation. *)
       ( match continuation with
         | [] ->
            (* Nothing to continue with, returning result. *)
            result

         | [] :: continuation_tail ->
            (* Head of the continuation is empty, looping on its
               tail. *)
            continue
              [] continuation_tail result

         | (sys :: continuation_head) :: continuation_tail ->
            (* Found one system to insert in the result. *)
            iterate_over_subsystems
              sys (continuation_head :: continuation_tail) result )

    | sub_sys :: sub_sys_tail ->
       (* There are some subsystems to insert, looping on the head and
          adding the rest to the continuation. *)
       iterate_over_subsystems
         sub_sys (sub_sys_tail :: continuation) result
  in
 
  iterate_over_subsystems sys [] []

(* Returns a triplet of the concrete subsystems, the refined ones, and the
   abstracted ones. Does not contain the input system. *)
let get_abstraction_split ({ abstraction } as sys) =
  let rec loop c r a = function
    | [ top ] -> assert ( top.scope = sys.scope ) ; c, r, a
    | subsys :: tail ->
      if List.mem subsys.scope abstraction then loop c r (subsys::a) tail
      else ( match subsys.contracts with
        | None -> loop (subsys::c) r a tail
        | Some _ -> loop c (subsys::r) a tail
      )
    | [] -> c, r, a
  in
  get_all_subsystems sys |> loop [] [] [] 

let pp_print_trans_sys_name ppf { scope } =
  Format.fprintf
    ppf "%a"
    (pp_print_list Format.pp_print_string ".")
    scope

let pp_print_state_var ppf state_var = 

  Format.fprintf ppf
    "@[<hv 1>(%a@ %a%t%t%t)@]" 
    StateVar.pp_print_state_var state_var
    Type.pp_print_type (StateVar.type_of_state_var state_var)
    (function ppf -> 
      if StateVar.is_const state_var then Format.fprintf ppf "@ :const")
    (function ppf -> 
      if StateVar.is_input state_var then Format.fprintf ppf "@ :input")
    (function ppf -> 
      if StateVar.for_inv_gen state_var then Format.fprintf ppf "@ :for-inv-gen")
  
let pp_print_var ppf var = 

  Format.fprintf ppf
    "@[<hv 1>(%a %a)@]" 
    Var.pp_print_var var
    Type.pp_print_type (Var.type_of_var var)
  

let pp_print_uf_def ppf (uf_symbol, (vars, term)) =

  Format.fprintf 
    ppf   
    "@[<hv 1>(%a@ @[<hv 1>(%a)@]@ %a)@]"
    UfSymbol.pp_print_uf_symbol uf_symbol
    (pp_print_list pp_print_var "@ ") vars
    Term.pp_print_term term

let pp_print_uf_defs 
    ppf
    ((init_uf_symbol, (init_vars, init_term)), 
     (trans_uf_symbol, (trans_vars, trans_term))) = 

  Format.fprintf ppf
    "@[<hv 2>(define-pred-init@ %a@ @[<hv 2>(%a)@]@ %a)@]@,\
     @[<hv 2>(define-pred-trans@ %a@ @[<hv 2>(%a)@]@ %a)@]"
    UfSymbol.pp_print_uf_symbol init_uf_symbol
    (pp_print_list pp_print_var "@ ") init_vars
    Term.pp_print_term init_term
    UfSymbol.pp_print_uf_symbol trans_uf_symbol
    (pp_print_list pp_print_var "@ ") trans_vars
    Term.pp_print_term trans_term


let pp_print_prop_source ppf = function 
  | TermLib.PropAnnot _ -> Format.fprintf ppf ":user"
  | TermLib.Contract _ -> Format.fprintf ppf ":contract"
  | TermLib.Requirement _ -> Format.fprintf ppf ":requirement"
  | TermLib.Generated p -> Format.fprintf ppf ":generated"
  | TermLib.Instantiated _ -> Format.fprintf ppf ":subsystem"

let pp_print_property ppf { prop_name; prop_source; prop_term; prop_status } = 

  Format.fprintf 
    ppf
    "@[<hv 1>(%s@ %a@ %a@ %a)@]"
    prop_name
    Term.pp_print_term prop_term
    pp_print_prop_source prop_source
    pp_print_prop_status_pt prop_status

let pp_print_caller ppf (m, t) = 

  Format.fprintf ppf 
    "@[<hv 1>(%a)@,%a@]"
    (pp_print_list 
       (fun ppf (s, t) ->
          Format.fprintf ppf
            "@[<hv 1>(@[<hv>%a@]@ @[<hv>%a@])@]"
            StateVar.pp_print_state_var s
            StateVar.pp_print_state_var t)
       "@ ")
    m
    Term.pp_print_term (t Term.t_true)



let pp_print_callers ppf (t, c) = 
  
  Format.fprintf ppf
    "@[<hv 1>(%a@ %a)@]"
    (pp_print_list Format.pp_print_string ".") t.scope
    (pp_print_list pp_print_caller "@ ") c

let pp_print_contract ppf contract =
  let name, desc = match contract with
    | Global (_,_,n) -> n,"global"
    | Mode (_,_,n) -> n,"mode"
  in
    
  Format.fprintf
    ppf
    "%s contract %s"
    desc
    name

let pp_print_contracts ppf = function
  | None -> Format.fprintf ppf "None"
  | Some (actlit,req,contracts) ->
     Format.fprintf
       ppf
       "@[<hv>\
        Actlit: %a@ \
        Requirement: %a@ \
        @[<v 2>Contracts:@ %a@]"
       StateVar.pp_print_state_var actlit
       StateVar.pp_print_state_var req
       (pp_print_list pp_print_contract "@ ") contracts


let pp_print_trans_sys 
    ppf
    ({ uf_defs;
       state_vars;
       logic;
       properties;
       contracts;
       invars;
       source;
       callers } as trans_sys) = 

  Format.fprintf 
    ppf
    "@[<v>@[<hv 2>(state-vars@ (@[<v>%a@]))@]@,\
          %a@,\
          @[<hv 2>(logic %a)@]@,\
          @[<hv 2>(init@ (@[<v>%a@]))@]@,\
          @[<hv 2>(trans@ (@[<v>%a@]))@]@,\
          @[<hv 2>(props@ (@[<v>%a@]))@]@,\
          @[<hv 2>(contracts@ (@[<v>%a@]))@]@,\
          @[<hv 2>(invar@ (@[<v>%a@]))@]@,\
          @[<hv 2>(source@ (@[<v>%a@]))@]@,\
          @[<hv 2>(callers@ (@[<v>%a@]))@]@."
    (pp_print_list pp_print_state_var "@ ") state_vars
    TermLib.pp_print_logic logic
    (pp_print_list pp_print_uf_defs "@ ") (uf_defs)
    Term.pp_print_term (init_term trans_sys)
    Term.pp_print_term (trans_term trans_sys)
    (pp_print_list pp_print_property "@ ") properties
    pp_print_contracts contracts
    (pp_print_list Term.pp_print_term "@ ") invars
    (pp_print_list (fun ppf { LustreNode.name } -> LustreIdent.pp_print_ident false ppf name) "@ ") (match source with Lustre l -> l | _ -> [])
    (pp_print_list pp_print_callers "@,") callers


(* Determine the required logic for the SMT solver *)
let get_logic t = t.logic

(* Return the state variables of the transition system *)
let state_vars t = t.state_vars

(* Return the input used to create the transition system *)
let get_source t = t.source

(* Returns [Some (e,e')] iff [list] contains two elements [e] and [e']
   such that [f(e) == f(e')]. Not that this uses PHYSICAL
   comparison. *)
let find_element_clash f list =
  let rec loop = function
    | [] ->
       (* No clash. *)
       None
    | e :: tail ->
       ( match tail
               (* Looking for an element in [tail]... *)
               |> List.find
                    (* ...which clashes with [e] modulo [f]. *)
                    (fun e' -> f e == f e')
         with
         (* Clash detected. *)
         | e' -> Some (e,e')
         (* No clash, looping. *)
         | exception Not_found -> loop tail )
  in
  loop list

(* Create a transition system *)
let mk_trans_sys
      scope state_vars init trans
      subsystems props contracts_option
      source =

  (* Goes through the subsystems and constructs the list of
     uf_defs. *)
  let rec get_uf_defs result = function
    | { uf_defs } :: tail ->

       (* Removing uf_defs of the subsystem from the result to ensure
          topological order. *)
       let result' =
         result
         |> List.filter
              ( fun pair ->
                not (List.mem pair uf_defs) )
       in

       get_uf_defs
         (* Adding uf_defs of the subsystem to the result. *)
         (List.concat [ uf_defs ; result' ])
         tail

    | [] -> result
  in

  let properties =
    props
    |> List.map
         (fun (n, s, t) -> 
          { prop_name = n;
            prop_source = s; 
            prop_term = t; 
            prop_status = PropUnknown })
  in

  (* let contract_prop name = *)
  (*   try *)
  (*     List.find *)
  (*       ( function *)
  (*         | { prop_source = *)
  (*               TermLib.Contract *)
  (*                 TermLib.ContractAnnot (name',_) } -> *)
  (*            name = name' *)
  (*         | _ -> false ) *)
  (*       properties *)
  (*   with *)
  (*   | Not_found -> *)
  (*      Format.sprintf *)
  (*        "Could not locate property for contract %s." *)
  (*        name *)
  (*      |> failwith *)
  (* in *)

  (* Making sure all properties have different terms. The contracts
     should also be properties at this point, so this detects contract
     clashes as well. *)
  ( match
      properties
      |> find_element_clash
           (fun { prop_term } -> prop_term)
    with
    (* No clash detected. *)
    | None -> ()
    (* Clash between [p] and [p']. *)
    | Some(p,p') ->
       let pp_print_prop_err ppf { prop_source ; prop_term } =
         let pos, name =
           match prop_source with
           | TermLib.PropAnnot pos -> pos, None
           | TermLib.Contract (pos, name) ->
              pos, Some(name)
           | _ ->
              (* Should never happen. *)
              assert false
         in
         Format.fprintf
           ppf
           "@[<hv 1>property%a@ at %a@]"
           ( fun ppf opt ->
             match opt with
             | None -> Format.fprintf ppf ""
             | Some n ->
                Format.fprintf
                  ppf
                  " generated from contract %s" n )
           name
           pp_print_position pos
       in
       let name = scope |> String.concat "/" in
       (* Crashing with info. *)
       Format.printf
         "@[<hv 4>%s Property term clash detected for system [%s]:@ \
          %a@;<0 -2>\
          and@ \
          %a@;<0 -2>\
          correspond to the same term@ \
          %a\
          @]\n\n"
         error_tag
         name
         pp_print_prop_err p
         pp_print_prop_err p'
         Term.pp_print_term p.prop_term ;
       failwith(
           Format.sprintf
             "Redundant property terms in system [%s]."
             name
         )
  ) ;

  (* Getting all abstraction activation literals from subsystems. *)
  let abstraction_state_vars =

    (* Iterates over a list of systems, maintaining the set of the
       abstraction variables encountered so far as a set. *)
    let rec loop svars = function

      | sys :: tail ->
         (* Getting all subsystems of [sys], including [sys]. *)
         let all_systems = get_all_subsystems sys in

         (* Removing subsystems of [sys] from the tail. *)
         let tail =
           tail
           |> List.filter
                (fun sys ->
                 List.exists
                   (fun sys' -> sys.scope <> sys'.scope)
                   all_systems)
         in
         let svars =
           (* Retrieving abstraction actlits from all systems. *)
           all_systems
           |> List.fold_left
                (fun set sys ->
                 match sys.contracts with
                 | None  -> set
                 | Some (sv,_,_) ->
                    StateVar.StateVarSet.add sv set)
                svars
         in
         loop svars tail

      | [] -> StateVar.StateVarSet.elements svars
    in

    let abs_svars =
      match contracts_option with
      | None -> StateVar.StateVarSet.empty
      | Some (sv,_,_) ->
         StateVar.StateVarSet.of_list [sv]
    in

    loop abs_svars subsystems
  in

  (* find the logic of the transition system by goint through its terms and its
     subsystems *)
  let logic = match Flags.smtlogic () with
    | `None -> `None
    | `Logic s -> `SMTLogic s
    | `detect ->
      `Inferred
        (List.fold_left (fun acc (_, _, p) -> TermLib.logic_of_term p :: acc)
           ((init  |> snd |> snd |> TermLib.logic_of_term) ::
            (trans |> snd |> snd |> TermLib.logic_of_term) ::
            List.map (fun sys -> match sys.logic with
                | `Inferred l -> l
                | _ -> assert false) subsystems)
           props
         |> TermLib.sup_logics)
  in
  
  let system =
    { scope = scope;
      uf_defs = get_uf_defs [ (init, trans) ] subsystems ;
      state_vars =
        (abstraction_state_vars @ state_vars)
        |> List.sort StateVar.compare_state_vars ;
      init = init ;
      trans = trans ;
      properties = properties ;
      contracts = contracts_option ;
      subsystems = subsystems ;
      logic = logic;
      source = source ;
      invars = [] ;
      callers = [] ;
      abstraction = [] }
  in

  debug transSys "Done creating system:@ " in
  debug transSys "%a" pp_print_trans_sys system in

  system

(* Return the variables of the transition system between given instants *)
let rec vars_of_bounds' state_vars lbound ubound accum =

  (* Return when upper bound below lower bound *)
  if Numeral.(ubound < lbound)
  then accum
  else
    state_vars

    |> List.rev
    (* Add state variables at upper bound instant  *)
    |> List.fold_left
         ( fun accum sv -> 
           Var.mk_state_var_instance sv ubound :: accum )
         accum

    (* Recurse to next lower bound *)
    |> vars_of_bounds' state_vars lbound Numeral.(pred ubound)

(* Returns the variables of the transition system between two
   bounds. *)
let vars_of_bounds'' skip trans_sys lbound ubound =
  vars_of_bounds'
    ( trans_sys.state_vars
      |> List.filter
           ( fun sv -> List.memq sv skip
                       |> not ) )
    lbound
    ubound
    []

(* Returns the variables of the transition system between two
   bounds. *)
let vars_of_bounds t lb ub = vars_of_bounds'' [] t lb ub


(* Declares variables of the transition system between two offsets. *)
let declare_vars_of_bounds'
      skip t declare lbound ubound =
  (* Declaring non-constant variables. *)
  vars_of_bounds'' skip t lbound ubound
  |> (fun vars ->
      Var.declare_vars declare vars)

(* Declares variables of the transition system between two offsets. *)
let declare_vars_of_bounds t declare assert_term lbound ubound =
  declare_vars_of_bounds' [] t declare lbound ubound ;

  (* Force top level contract requirement. *)
  match t.contracts with
    | Some (_,req,_) ->
       vars_of_bounds' [req] lbound ubound []
       |> List.iter
            ( fun var -> Term.mk_var var |> assert_term )
    | None -> ()


(* Instantiate the initial state constraint to the bound *)
let init_of_bound t i = 

  let init_term =
    init_term t
  in

  (* Bump bound if greater than zero *)
  if Numeral.(i = zero)
  then init_term
  else Term.bump_state i init_term


(* Instantiate the transition relation to the bound. *)
let trans_of_bound t i = 

  let trans_term = trans_term t in

  (* Bump bound if greater than zero *)
  if Numeral.(i = one)
  then trans_term 
  else Term.bump_state (Numeral.(i - one)) trans_term

(* Builds a call to the transition relation function linking state [k]
   and [k']. *)
let trans_fun_of { uf_defs } k k' =
  match List.rev uf_defs with
    (* uf_defs are in topological order, so the last one is the top one. *)
    | (_, (trans_uf, (vars,_))) :: _ ->
      let trans_base_pre = Numeral.( pred trans_base ) in

      let rec bump_as_needed res = function
        | var :: tail ->
          let bumped_term =
            if Var.is_const_state_var var then Term.mk_var var
            else (
              let offset = Var.offset_of_state_var_instance var in
              if Numeral.( offset = trans_base ) then
                (* Unprimed state variable, bumping to k'. *)
                Var.bump_offset_of_state_var_instance
                  Numeral.( k' - offset ) var
                  |> Term.mk_var
              else if Numeral. (offset = trans_base_pre ) then
                (* Primed state variable, bumping to k. *)
                Var.bump_offset_of_state_var_instance
                  Numeral.( k - offset ) var
                  |> Term.mk_var
              else
                (* This cannot happen. *)
                assert false
            )
          in
          bump_as_needed (bumped_term :: res) tail
        | [] -> List.rev res
      in
      
      Term.mk_uf trans_uf (bump_as_needed [] vars)
        
    | _ -> assert false

  (* debug transSys "@[<v>%a@]" *)
  (*   (Lib.pp_print_list StateVar.pp_print_state_var "@,") t.state_vars in *)

  (* (\* Variables at [k]. *\) *)
  (* let vars_at_k' = vars_of_bounds t k' k' in *)

  (* debug transSys "@[<v>%a@]" *)
  (*   (Lib.pp_print_list Var.pp_print_var "@,") vars_at_k' in *)

  (* (\* Variables at [k'] appended to [vars_at_k], as terms. *\) *)
  (* let all_vars = *)
  (*   vars_of_bounds' t k k vars_at_k' *)
  (*   |> List.map Term.mk_var *)
  (* in *)

  (* debug transSys "@[<v>%a@]" *)
  (*   (Lib.pp_print_list Term.pp_print_term "@,") all_vars in *)

  (* (\* Building the uf application. *\) *)
  (* Term.mk_uf (trans_uf_symbol t) all_vars *)


(* Instantiate the initial state constraint to the bound *)
let invars_of_bound ?(one_state_only = false) t i = 

  (* Create conjunction of property terms *)
  let invars_0 = 
    Term.mk_and 

      (* Only one-state invariants? *)
      (if one_state_only then

         (* Filter for invariants at zero *)
         List.filter
           (fun t -> match Term.var_offsets_of_term t with 
              | Some l, Some u when 
                  Numeral.(equal l zero) && Numeral.(equal u zero) -> 
                true
              | _ -> false)
           t.invars

       else
         
         (* Return all invariants *)
         t.invars) 

  in 

  (* Bump bound if greater than zero *)
  if Numeral.(i = zero) then invars_0 else Term.bump_state i invars_0

(* The invariants of a transition system. *)
let get_invars { invars } = invars


(* Instantiate terms in association list to the bound *)
let named_terms_list_of_bound l i = 

  (* Bump bound if greater than zero *)
  if
    Numeral.(i = zero)
  then
    List.map 
      (fun { prop_name; prop_term } -> 
         (prop_name, prop_term)) 
      l
  else
    List.map 
      (fun { prop_name; prop_term } -> 
         (prop_name, Term.bump_state i prop_term)) 
      l
      

(* Instantiate all properties to the bound *)
let props_list_of_bound t i = 
  named_terms_list_of_bound t.properties i

(* Instantiate all properties to the bound *)
let props_list_of_bound_not_valid t i = 
  named_terms_list_of_bound
    ( t.properties
      |> List.filter (function
                       | { prop_status = PropInvariant } -> false
                       | _ -> true) )
    i

(* Instantiate all properties to the bound *)
let props_list_of_bound_unknown t i = 
  named_terms_list_of_bound
    ( t.properties
      |> List.filter (function
         | { prop_status = PropInvariant } -> false
         | { prop_status = PropFalse _ } -> false
         | _ -> true
      ) )
    i


(* Instantiate all properties to the bound *)
let props_of_bound t i = 
  Term.mk_and (List.map snd (props_list_of_bound t i))

(* Instantiate all properties to the bound *)
let props_of_bound_not_valid t i = 
  Term.mk_and (List.map snd (props_list_of_bound t i))

(* Get property by name *)
let property_of_name t name =

  List.find
    (fun { prop_name } -> prop_name = name )
    t.properties

(* Get property by name *)
let named_term_of_prop_name t name =

  (property_of_name t name).prop_term

(* Finds the subsystem of [t] corresponding to [scope]. *)
let subsystem_of_scope t scope =

  (* Goes through [t] and its subsystems looking for [scope], stopping
     at the first occurence. Fails if [scope] cannot be found. *)
  let rec loop subs_left t =
    (* Is [t] the right system? *)
    if t.scope = scope then t
    else
    (* Its not, checking if it has any subsystems. *)
    ( match t.subsystems with
      | [] ->
        (* It does not, checking the other subsystems. *)
        (match subs_left with
          | [] ->
            (* Could not find [scope], failing. *)
            raise
              (Invalid_argument
                (Printf.sprintf
                  "Unexpected scope [%s]."
                  (String.concat "/" scope)))
          | sub :: subs ->
            (* Looping on remaining systems. *)
            loop subs sub)
      | sub :: subs ->
        (* System has subsystems, looping. *)
        loop (List.rev_append subs subs_left) sub )
  in

  (* Looking for the right subsystem in t *)
  loop [] t

(* Add an invariant to the transition system *)
let add_scoped_invariant t scope invar =
  (* Finding the right system. *)
  let sys = subsystem_of_scope t scope in
  (* Adding invariant to the right system. *)
  sys.invars <- invar :: sys.invars

(* Add an invariant to the transition system *)
let add_invariant t invar = add_scoped_invariant t t.scope invar

(* Return current status of all properties *)
let get_prop_status_all t = 
  
  List.map 
    (fun { prop_name; prop_status } -> (prop_name, prop_status))
    t.properties

(* Return current status of all properties *)
let get_prop_status_all_unknown t = 

  List.fold_left 
    (function accum -> function 

       | { prop_name; prop_status } 
         when not (prop_status_known prop_status) -> 

         (prop_name, prop_status) :: accum 

       | _ -> accum)
    []
    t.properties


(* Returns the source of a property. *)
let get_prop_source { properties } name =
  match
    properties
    |> List.find
         ( fun { prop_name } -> prop_name = name )
  with
  | { prop_source } -> Some prop_source
  | exception Not_found -> None


(* Return current status of property *)
let get_prop_status trans_sys p = 

  try 

    (property_of_name trans_sys p).prop_status

  with Not_found -> PropUnknown

let contract_of_name ({ contracts } as sys) to_find =
  try
    match contracts with
    | None ->
       Format.asprintf
         "System %a has no contracts."
         pp_print_trans_sys_name sys
       |> failwith
    | Some (_, _, contracts) ->
       List.find
         (fun contract ->
          to_find = name_of_contract contract)
         contracts
  with
  | Not_found ->
     Format.sprintf
       "Cannot locate contract %s."
       to_find
     |> failwith

(* Returns [true] iff all subrequirement properties of the system are
   invariants. *)
let subrequirements_valid { properties } =
  let rec loop = function
    | { prop_status = status ;
        prop_source = TermLib.Requirement (_,_,_) }
      :: tail ->
       if status = PropInvariant then loop tail
       else false
    | _ :: tail -> loop tail
    | [] -> true
  in
  loop properties

(* Returns true iff all subrequirements related to a scope are
   invariants. *)
let proved_requirements_of { properties } scope =
  let rec loop = function

    (* Requirement for [scope]. *)
    | { prop_status = status ;
        prop_source =
          TermLib.Requirement (_, scope', _) }
      :: tail when scope = scope' ->
       
       ( match status with
         (* Right system and subreq holds, looping. *)
         | PropInvariant -> loop tail
         (* Otherwise subreqirement is not known to hold, returning
            false. *)
         | _ -> false )

    (* Not a subrequirement, skipping. *)
    | _ :: tail -> loop tail

    (* Did not exit early, so proved sub requirements. *)
    | [] -> true
  in

  loop properties

(* Returns true if the contract of the input system is an
   invariant. @raise Not_found if the system has no contracts. *)
let is_contract_proved = function
  | { contracts = None } -> raise Not_found
  | { properties } ->
     properties
     |> List.for_all
          (function
            | { prop_source = TermLib.Contract(_);
                prop_status } ->
               ( match prop_status with
                 | PropInvariant -> true
                 | _ -> false )
            | _ -> true)

(* Mark property as invariant *)
let set_prop_invariant t prop =

  (* Get property by name *)
  let p = property_of_name t prop in

  (* Check current status *)
  match p.prop_status with

  | PropUnknown
  | PropKTrue _ ->
     (* Property was not known to be invariant. *)
     
     ( match p.prop_source with
       | TermLib.Requirement (_,_,guarantees) ->
          (* Property is a requirement, setting prop_status and
                 returning guarantees. *)
          p.prop_status <- PropInvariant ;
          (* guarantees *)
          (* |> List.map ( fun sv -> *)
          (*               Var.mk_state_var_instance sv init_base *)
       (*               |> Term.mk_var ) *)
          []
       | _ ->
          p.prop_status <- PropInvariant ;
          [] )

  | PropInvariant ->
     p.prop_status <- PropInvariant ;
     []

  (* Fail if property was false or k-false *)
  | PropFalse _ -> raise (Failure "prop_invariant")

(* Changes the status of k-true properties as unknown. Used for
   contract-based analysis when lowering the abstraction depth. Since
   the predicates have changed they might not be k-true anymore. *)
let reset_non_valid_props_to_unknown t =
  t.properties
  |> List.iter
       ( function
         | { prop_status = PropInvariant } -> ()
         | prop ->
            prop.prop_status <- PropUnknown )

(* Resets the list of invariants of the system. *)
let reset_invariants t =
  t.invars <- [] ;
  t.properties
  |> List.iter
       ( function
         | { prop_term = term ; prop_status = PropInvariant } ->
            t.invars <- term :: t.invars
         | _ -> () )

(* Lifts valid properties of the system. ONLY lifts properties from
   annotations or generated ones. *)
let lift_valid_properties =
  let rec lift_props
            to_update
            { scope ; properties ; callers } =
    match
      properties
      |> List.filter
           ( function
             | { prop_source = TermLib.PropAnnot _ ;
                 prop_status = PropInvariant }
             | { prop_source = TermLib.Instantiated _ ;
                 prop_status = PropInvariant }
             | { prop_source = TermLib.Generated _ ;
                 prop_status = PropInvariant } -> true
             | _ -> false )

    with

    (* Nothing to lift, continuing. *)
    | [] -> continue to_update

    | props ->
       
       props
       |> List.iter
            ( fun { prop_name } ->

              (* Iterate on all callers. *)
              callers
              |> List.iter
                   ( fun (caller, _) ->

                     (* Iterate on all properties of the caller. *)
                     caller.properties
                     |> List.iter
                          ( function

                            (* Find the correct instantiated property. *)
                            | ({ prop_source =
                                   TermLib.Instantiated (scope',name')
                               } as prop) ->

                               if scope = scope' && prop_name = name'
                               then
                                 (* Update its status. *)
                                 prop.prop_status <- PropInvariant

                            | prop -> () ) ) ) ;

       ( callers
         |> List.map (fun (caller,_) -> caller) )
       @ to_update
       |> continue

  and continue = function
    | [] -> ()
    | head :: tail ->
       lift_props
         (* Removing redundant systems in continuation. *)
         ( tail |> List.filter (fun sys -> sys.scope != head.scope) )
         head
  in

  lift_props []
       

let rec pp_print_trans_sys_contract_view ppf sys =
  Format.fprintf
    ppf
    "@[<hv 2>sys %s@ @[<v>@[<hv 2>contracts:@ %a@]@,@[<hv 2>properties:@ %a@]@,\
     @[<hv 2>subsystems:@ %a@]@]@]"
    (get_name sys)
    pp_print_contracts sys.contracts
    (pp_print_list pp_print_property "@ ") sys.properties
    (pp_print_list pp_print_trans_sys_contract_view "@ ") sys.subsystems

(* Mark property as k-false *)
let set_prop_false t prop cex =

  (* Get property by name *)
  let p = property_of_name t prop in

  (* Modify status *)
  p.prop_status <- 

    (* Check current status *)
    match p.prop_status with

      (* Mark property as k-false if it was unknown, l-true for l <
         k or invariant *)
      | PropUnknown -> PropFalse cex

      (* Fail if property was invariant *)
      | PropInvariant -> 
        raise (Failure "prop_false")

      (* Fail if property was l-true for l >= k *)
      | PropKTrue l when l > (length_of_cex cex) -> 
        raise 
          (Failure
             (Format.sprintf
                "prop_false: was %d-true before, now cex of length %d"
                l
                (length_of_cex cex)))

      (* Mark property as false if it was l-true for l < k *)
      | PropKTrue _ -> PropFalse cex

      (* Keep if property was l-false for l <= k *)
      | PropFalse cex' when (length_of_cex cex') <= (length_of_cex cex) -> 
        p.prop_status

      (* Mark property as k-false *)
      | PropFalse _ -> PropFalse cex


(* Mark property as k-true *)
let set_prop_ktrue t k prop =

  (* Get property by name *)
  let p =
    try
      property_of_name t prop
    with
    | Not_found ->
       Format.printf
         "Trying to set [%s] true at %d on system [%s].@.  @[<v>%a@]@."
         prop
         k
         (get_name t)
         (pp_print_list (fun ppf { prop_name ; prop_status } ->
           Format.fprintf
            ppf
            "%s %a"
            prop_name
            pp_print_prop_status_pt
            prop_status
         ) "@," )
         t.properties ;
       raise Not_found
  in

  (* Modify status *)
  p.prop_status <- 

    (* Check current status *)
    match p.prop_status with

      (* Mark as k-true if it was unknown *)
      | PropUnknown -> PropKTrue k

      (* Keep if it was l-true for l > k *)
      | PropKTrue l when l > k -> p.prop_status

      (* Mark as k-true if it was l-true for l <= k *)
      | PropKTrue _ -> PropKTrue k

      (* Keep if it was invariant *)
      | PropInvariant -> p.prop_status

      (* Keep if property was l-false for l > k *)
      | PropFalse cex when (length_of_cex cex) > k -> p.prop_status

      (* Fail if property was l-false for l <= k *)
      | PropFalse _ -> 
        raise (Failure "prop_kfalse") 


(* Mark property status *)
let set_prop_status t p = function

  | PropUnknown -> ()

  | PropKTrue k -> set_prop_ktrue t k p

  | PropInvariant ->
     let invars =
       set_prop_invariant t p
     in
     t.invars <- invars @ t.invars

  | PropFalse c -> set_prop_false t p c

(* Return true if the property is proved invariant *)
let is_proved t prop = 

  try 
    ( match (property_of_name t prop).prop_status with
      | PropInvariant -> true
      | _ -> false )
        
  with
    Not_found -> false


(* Return true if the property is proved not invariant *)
let is_disproved t prop = 

  try 
    ( match (property_of_name t prop).prop_status with
      | PropFalse _ -> true
      | _ -> false )
        
  with
    Not_found -> false



(* Return true if all properties are either valid or invalid *)
let all_props_proved t =

  List.for_all
    (fun p -> 
       try 
         (match p.prop_status with
           | PropUnknown
           | PropKTrue _ -> false
           | PropInvariant
           | PropFalse _ -> true)
       with Not_found -> false)
    t.properties

let all_props_actually_proved { properties } =

  List.for_all
    (function
      | { prop_status = PropInvariant } -> true
      | _ -> false)
    properties

(* Return declarations for uninterpreted symbols *)
let uf_symbols_of_trans_sys { state_vars } = 
  List.map StateVar.uf_symbol_of_state_var state_vars

(* Return uninterpreted function symbol definitions sorted by
   topological order. *)
let uf_defs { uf_defs } =
  uf_defs
  |> List.fold_left
       ( fun list (init,trans) ->
         (* We'll reverse for topological order, so trans is first. *)
         trans :: init :: list )
       []
  (* Reversing for topological order. *)
  |> List.rev

(* Return uninterpreted function symbol definitions as pairs of
   initial state and transition relation definitions sorted by
   topological order. *)
let uf_defs_pairs { uf_defs } = uf_defs


(* Return [true] if the uninterpreted symbol is an initial state constraint *)
let is_init_uf_def { uf_defs } uf_symbol = 

  uf_defs
  |> List.exists
       (function ((i, _), _) ->
                 UfSymbol.equal_uf_symbols uf_symbol i)

(* Return [true] if the uninterpreted symbol is a transition relation *)
let is_trans_uf_def { uf_defs } uf_symbol = 

  uf_defs
  |> List.exists
       (function (_, (t, _)) ->
                 UfSymbol.equal_uf_symbols uf_symbol t)
 

(* Apply [f] to all uninterpreted function symbols of the transition
   system *)
let iter_state_var_declarations { state_vars } f = 
  List.iter (fun sv -> f (StateVar.uf_symbol_of_state_var sv)) state_vars
  
(* Apply [f] to all function definitions of the transition system *)
let iter_uf_definitions t f = 
  uf_defs_pairs t
  |> List.iter 
       (fun ((ui, (vi, ti)), (ut, (vt, tt))) -> f ui vi ti; f ut vt tt)

(* Defines abstraction literals for a transition system base on some
   abstraction. *)
let constrain_abstraction_actlits
      systems abstraction assert_term =

  let rec loop = function

    | { scope ; contracts = None } :: tail ->
       (* System cannot be abstracted, skipping. *)
       loop tail

    | { scope ; contracts = Some (actlit, req, _) } :: tail ->
       (* Value the actlit will be defined as. *)
       let term =
         Var.mk_const_state_var actlit
         |> Term.mk_var
         |> (if List.mem scope abstraction
             then identity else Term.mk_not)
       in
       (* Declaring [actlit]. *)
       (* declare *)
       (*   (StateVar.uf_symbol_of_state_var actlit) ; *)
       assert_term term ;
       (* Looping. *)
       loop tail

    | _ -> ()
  in

  (* Defining actlits for all subsystems of [sys]. *)
  loop systems

(* Initializes the solver for a system and an abstraction. *)
let init_solver
      (* Only declare top level variables. *)
      ?(declare_top_vars_only = true)
      (* System and abstraction. *)
      sys
      (* Solver related functions. *)
      comment
      define
      declare
      assert_term
      (* Bounds for variable declaration. *)
      lbound
      ubound =

  Format.asprintf
    "|=====| Setting up solver for system %a."
    pp_print_trans_sys_name sys
  |> comment ;


  (* All subsystems of [sys], including [sys]. *)
  let all_systems = get_all_subsystems sys in
       
  let req_svar = match sys.contracts with
    | Some (_,req,_) -> [ req ]
    | None -> []
  in

  (if declare_top_vars_only then [ sys ] else all_systems)
  |> List.fold_left
       ( fun common_svars sys' ->

         Format.asprintf
           "|===| Declaring variables of %a for [%a,%a]."
           pp_print_trans_sys_name sys'
           Numeral.pp_print_numeral lbound
           Numeral.pp_print_numeral ubound
         |> comment ;

         comment "Constants." ;

         (* Declaring constant variables, skipping common ones. *)
         vars_of_bounds'' common_svars sys' lbound lbound
         |> Var.declare_constant_vars declare ;

         comment "Non-constant state variables." ;

         (* Declaring state variables, skipping common ones. *)
         declare_vars_of_bounds'
           common_svars sys' declare lbound ubound ;

         (* A system has all its subsystems abstraction actlits as
            state variables. We go through all systems in topological
            order, remembering the abstraction actlits. *)
         match sys'.contracts with
         | None -> common_svars
         | Some (abs_svar,_,_) -> abs_svar :: common_svars )
       [] ;

  ( match req_svar with
    | [] -> ()
    | _ ->
       comment "|===| Forcing contract requirement." ;
       vars_of_bounds' req_svar lbound ubound []
       |> List.iter
            ( fun var -> var |> Term.mk_var |> assert_term ) );
  
  comment "|===| Constraining abstraction actlits for all systems." ;
  Format.sprintf
    "|          abstracting [%s]"
    (sys.abstraction
     |> List.map (String.concat ".")
     |> String.concat ", ")
  |> comment ;
  constrain_abstraction_actlits
    all_systems sys.abstraction assert_term ;
  
  Format.asprintf
    "|===| Defining init and trans predicates."
  |> comment ;

  iter_uf_definitions sys define ;


  comment "|===| Done with initialization." ;
  comment ""
  
(*
  
(* Return true if the value of the term in some instant satisfies [pred] *)
let rec exists_eval_on_path' uf_defs p term k path =

  try 

    (* Create model for current state, shrink path *)
    let model, path' = 
      List.fold_left 
        (function (model, path) -> function 

           (* No more values for one state variable *)
           | (_, []) -> raise Exit

           (* Take the first value for state variable *)
           | (sv, h :: tl) -> 

             let v = Var.mk_state_var_instance sv Numeral.zero in

             debug transSys 
                 "exists_eval_on_path' at k=%a: %a is %a"
                 Numeral.pp_print_numeral k
                 StateVar.pp_print_state_var sv
                 Term.pp_print_term h
             in

             (* Add pair of state variable and value to model, continue
                with remaining value for variable on path *)
             ((v, h) :: model, (sv, tl) :: path)

        )
        ([], [])
        path
    in

    (* Evaluate term in model *)
    let term_eval = Eval.eval_term uf_defs model term in

    debug transSys 
        "exists_eval_on_path' at k=%a: %a is %a"
        Numeral.pp_print_numeral k
        Term.pp_print_term term
        Eval.pp_print_value term_eval
    in

    (* Return true if predicate holds *)
    if p term_eval then true else

      (* Increment instant *)
      let k' = Numeral.succ k in

      (* Continue checking predicate on path *)
      exists_eval_on_path' uf_defs p term k' path'

  (* Predicate has never been true *)
  with Exit -> false 

*)

(* Return true if the value of the term in some instant satisfies [pred] *)
let exists_eval_on_path uf_defs pred term path = 

  Model.exists_on_path
    (fun model -> pred (Eval.eval_term uf_defs model term))
    path

(* Instantiates some terms from a subsystem to a system calling
   it. System [subsys] is the subsystem [terms] comes from, [sys] is
   the system [terms] will be instantiated to. *)
let instantiate_terms_for_sys { callers } terms sys =
  try
    (* Looking for [sys] in the callers. *)
    List.assq sys callers
    (* Iterating on the list of maps and lift functions. *)
    |> List.map
         (fun (map, lift_fun) ->
          terms
          (* Applying lift function. *)
          |> List.map
               (fun t ->
                (* Substituting variables. *)
                Term.substitute_variables map t
                (* Applying lift function. *)
                |> lift_fun))
  with
  | Not_found -> []


(* Instantiates a term for all systems instantiating the input
   system. *)
let instantiate_term top { callers } term =

  let legal_systems = get_all_subsystems top in

  callers
  |> List.fold_left
       ( fun list (sys, maps) ->

         (* let print_map = *)
         (*   (\* Turns a map from state vars to terms into a string. *\) *)
         (*   let string_of_map map = *)
         (*     map *)
         (*     |> List.map *)
         (*          ( fun (v,t) -> *)
         (*            Printf.sprintf "(%s -> %s)" *)
         (*                           (StateVar.string_of_state_var v) *)
         (*                           (StateVar.string_of_state_var t) ) *)
         (*     |> String.concat ", " *)
         (*   in *)
           
         (*   List.map *)
         (*     (fun map -> *)
         (*      Printf.printf "  Mapping to [%s]:\n" *)
         (*                    (String.concat "/" sys.scope) ; *)
         (*      Printf.printf "  > %s\n\n" (string_of_map map) ) *)
         (* in *)

         (* Only lift to legal systems. *)
         if List.memq sys legal_systems then
           
           (* Building one new term per instantiation mapping for
            sys. *)
           let terms =
             maps
             |> List.map
                  (* For each map of this over-system, substitute the
                  variables of term according to map. *)
                  ( fun (map,f) ->
                    Term.substitute_variables map term |> f )
           in

           (sys, terms) :: list

         else list )
       []

(* Inserts a system / terms pair in an associative list from systems
   to terms.  Updates the biding by the old terms and the new ones if
   it's already there, adds a new biding otherwise. *)
let insert_in_sys_term_map assoc_list ((sys,terms) as pair) =

  let rec loop prefix = function
      
    | (sys',terms') :: tail when sys == sys' ->
       (* Updating the binding and returning. *)
       List.rev_append
         prefix
         ( (sys, List.rev_append terms terms') :: tail )

    (* Looping. *)
    | head :: tail -> loop (head :: prefix) tail

    (* 'sys' was not there, adding the biding. *)
    | [] -> pair :: assoc_list
  in

  loop [] assoc_list


(* Returns true iff the input system has no parent systems. *)
let is_top { callers } = callers = []


(* Instantiates a term for the top system by going up the system
   hierarchy, for all instantiations of the input system. Returns the
   top system and the corresponding terms, paired with the
   intermediary systems and terms. Note that the input system term of
   the function will be in the result, either as intermediary or top
   level. *)
let instantiate_term_all_levels top_t t term =
    

  let is_top sys = sys == top_t || is_top sys in

  let rec loop at_top intermediary = function
    | (sys, (term :: term_tail)) :: tail ->

      debug transSys "[loop] sys: %s" (sys.scope |> String.concat "/") in

       (* Instantiating this term upward. *)
       let at_top', intermediary', recursive' =
         instantiate_term top_t sys term
         |> List.fold_left
              ( fun (at_top'', intermediary'', recursive'')
                    ((sys',_) as pair) ->

                debug transSys
                      "[loop] inst sys: %s"
                      (sys'.scope |> String.concat "/") in

                if is_top sys' then
                  (* Top system, no need to recurse on these terms. *)
                  insert_in_sys_term_map at_top'' pair,
                  intermediary'',
                  recursive''
                else
                  (* Not the top system, need to memorize the terms
                     for the result and for recursion. *)
                  at_top'',
                  insert_in_sys_term_map intermediary'' pair,
                  insert_in_sys_term_map recursive'' pair )

              (at_top, intermediary, ((sys,term_tail) :: tail))
       in

       (* Making sure there at most one top system. *)
       assert (List.length at_top' <= 1) ;

       loop at_top' intermediary' recursive'

    (* No more terms for this system, looping. *)
    | (sys, []) :: tail -> loop at_top intermediary tail

    (* No more terms to instantiate. *)
    | [] ->
       ( match at_top with
         (* There should be exactly one top level system. *)
         | head :: [] ->
            (head, intermediary)
         | _ ->
            assert false )
  in


  if is_top t
  then (
    debug transSys "Instantiate: system is already top." in
    (* If the system is already the top one, there is no instantiating
       to do. *)
    (t, [term]), []
  ) else (
    debug transSys "Instantiate: system is not top." in
    loop [] [t, [term]] [t, [term]]
)


(* Instantiates a term for the top system by going up the system
   hierarchy, for all instantiations of the input system. *)
let instantiate_term_top top_t t term =

  let rec loop at_top = function
      
    | (sys, ((term :: term_tail) as list)) :: tail ->
       
       (* Instantiating this term upward. *)
       ( match instantiate_term top_t sys term with
           
         | [] ->
            (* Nothing, so sys is the top node. *)
            loop (List.rev_append list at_top) tail

         | list' ->
            (* Sys is not the top node. *)
            loop at_top
                 (List.rev_append
                    (* Looping on the new (sys,terms) pairs... *)
                    list'
                    (* ...and the (sys,terms) pairs we haven't looked
                       at yet. *)
                    ((sys, term_tail)
                     :: tail)) )
         
    | (sys, []) :: tail -> loop at_top tail
                                
    | [] ->
       ( match at_top with
         (* If at_top is empty, 't' is already the top system. *)
         | [] -> [term]
         | list -> list )
  in

  loop [] (instantiate_term top_t t term)


(* 
   Local Variables:
   compile-command: "make -C .. -k"
   tuareg-interactive-program: "./kind2.top -I ./_build -I ./_build/SExpr"
   indent-tabs-mode: nil
   End: 
*)
  <|MERGE_RESOLUTION|>--- conflicted
+++ resolved
@@ -222,14 +222,8 @@
      to the end *)
   let rec add_caller' accum = function
     | [] ->  (caller, [c]) :: accum
-    | (caller', c') :: tl when 
-<<<<<<< HEAD
-           caller'.scope = caller.scope ->
-       (caller', (c :: c')) :: accum @ tl
-=======
-        caller'.scope = caller.scope ->
-      ((caller', (c :: c')) :: accum) @ tl
->>>>>>> e81cdbd6
+    | (caller', c') :: tl when caller'.scope = caller.scope ->
+      (caller', (c :: c')) :: accum @ tl
     | h :: tl -> add_caller' (h :: accum) tl 
   in
 
