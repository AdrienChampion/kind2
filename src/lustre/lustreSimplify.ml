--- conflicted
+++ resolved
@@ -271,7 +271,6 @@
       eval_binary_ast_expr ctx pos E.mk_eq expr1 expr2 
     in
 
-<<<<<<< HEAD
     (* We don't want to do extensional array equality, because that
        would need quantifiers already at this level *)
     D.iter
@@ -292,17 +291,6 @@
     let res = 
       D.singleton D.empty_index (List.fold_left E.mk_and E.t_true (D.values expr))
     in
-=======
-      (* We don't want to do extensional array equality, because that
-         would need quantifiers already at this level *)
-      D.iter
-        (fun i _ ->
-           if 
-             List.exists 
-               (function D.ArrayVarIndex _ -> true | _ -> false)
-               i
-           then 
->>>>>>> a06b1f8d
 
     (* Return conjunction of equations without indexes and array bounds *)
     (res, ctx)
@@ -342,11 +330,12 @@
 
            (* Apply pre operator to expression, abstract non-variable term
               and DO NOT re-use previous variables *)
-           let expr', ctx = 
+           let expr', ctx =
              E.mk_pre
-               (C.mk_local_for_expr ~reuse:false ~original pos)
-               ctx
-               expr 
+              (C.mk_local_for_expr ~original pos)
+              ctx
+              (C.guard_flag ctx)
+              expr
            in
            
            (D.add index expr' accum, ctx))
@@ -354,21 +343,7 @@
         expr'
         (D.empty, ctx)
 
-<<<<<<< HEAD
-    in
-=======
-             (* Apply pre operator to expression, abstract non-variable term
-                and DO NOT re-use previous variables *)
-             let expr', ctx = 
-               E.mk_pre
-                 (C.mk_local_for_expr ~reuse:false ~original pos)
-                 ctx
-                 (C.guard_flag ctx)
-                 expr 
-             in
-             
-             (D.add index expr' accum, ctx))
->>>>>>> a06b1f8d
+    in
 
     (res, ctx)
 
