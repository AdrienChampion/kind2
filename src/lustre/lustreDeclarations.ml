(* This file is part of the Kind 2 model checker.

   Copyright (c) 2015 by the Board of Trustees of the University of Iowa

   Licensed under the Apache License, Version 2.0 (the "License"); you
   may not use this file except in compliance with the License.  You
   may obtain a copy of the License at

   http://www.apache.org/licenses/LICENSE-2.0 

   Unless required by applicable law or agreed to in writing, software
   distributed under the License is distributed on an "AS IS" BASIS,
   WITHOUT WARRANTIES OR CONDITIONS OF ANY KIND, either express or
   implied. See the License for the specific language governing
   permissions and limitations under the License. 

*)

open Lib
open Lib.ReservedIds

module A = LustreAst

module I = LustreIdent
module IT = LustreIdent.Hashtbl

module D = LustreIndex

module E = LustreExpr
module ET = E.LustreExprHashtbl

module N = LustreNode
module Contract = LustreContract

module C = LustreContext

module S = LustreSimplify

module SVS = StateVar.StateVarSet
module SVM = StateVar.StateVarMap

module Deps = LustreDependencies


(* ********************************************************************** *)
(* Parse constants                                                        *)
(* ********************************************************************** *)

(* Add declaration of constant to context *)
let eval_const_decl ?(ghost = false) ctx = function

  (* Declaration of a free constant *)
  | A.FreeConst (pos, _, _) ->

    C.fail_at_position pos "Free constants not supported"

  (* Declaration of a typed or untyped constant *)
  | A.UntypedConst (pos, i, expr) 
  | A.TypedConst (pos, i, expr, _) as const_decl ->

    (* Identifier of AST identifier *)
    let ident = I.mk_string_ident i in

    if
      
      (try 

         (* Identifier must not be declared, unless it is a ghost
            constant which shadows declared constants *)
         not ghost && C.expr_in_context ctx ident 

       (* Fail if reserved identifier used *)
       with Invalid_argument e -> C.fail_at_position pos e)

    then

      (* Fail if identifier already declared *)
      C.fail_at_position 
        pos 
        (Format.asprintf 
           "Identifier %a is redeclared as constant" 
           (I.pp_print_ident false) ident);      
    
    (* Evaluate constant expression *)
    let res, _ = 
      S.eval_ast_expr
        (C.fail_on_new_definition
           ctx
           pos
           "Invalid constant expression")
        expr
    in
    
    (* Distinguish typed and untyped constant here *)
    (match const_decl with 

      (* Need to type check constant against given type *)
      | A.TypedConst (_, _, _, type_expr) -> 

        (try 

           (* Evaluate type expression *)
           let type_expr' = S.eval_ast_type ctx type_expr in 

           (* Check if type of expression is a subtype of the defined
              type at each index *)
           D.iter2
             (fun _ def_type { E.expr_type; E.expr_init = e } ->
                (* let e = (e :> Term.t) in *)
                (* let open Type in *)
                (* match node_of_type def_type with *)
                (* | IntRange (l, u) when Term.is_numeral e -> *)
                (*   let en = Term.numeral_of_term e in *)
                (*   if not (Numeral.(l >= en) && Numeral.(en <= u)) then *)
                (*       raise E.Type_mismatch *)
                (* | _ -> *)
                  if not (Type.check_type expr_type def_type) then
                    raise E.Type_mismatch
             ) type_expr' res

         with Invalid_argument _ | E.Type_mismatch -> 

           (C.fail_at_position
              pos
              "Type mismatch in constant declaration"))

      (* No type check for untyped or free constant *)
      | _ -> ());

    
    D.iter
      (fun _ e ->
         if not (E.is_const e) then
           C.fail_at_position
             pos
             (Format.asprintf
                "Invalid constant expression for %a"
                (I.pp_print_ident false) ident);
      ) res;


    (* Return context with new mapping of identifier to expression *)
    C.add_expr_for_ident ~shadow:ghost ctx ident res


(* ********************************************************************** *)
(* Parse node                                                             *)
(* ********************************************************************** *)

(* Add all node inputs to contexts *)
let rec eval_node_inputs ctx = function

  (* All inputs parsed *)
  | [] -> ctx

  (* Input on the base clock *)
  | (pos, i, ast_type, A.ClockTrue, is_const) :: tl -> 

    (* Identifier of AST identifier *)
    let ident = I.mk_string_ident i in

    if 
      
      try 
        C.expr_in_context ctx ident 
      with Invalid_argument e -> 
        C.fail_at_position pos e
      
    then
      
      C.fail_at_position 
        pos
        (Format.asprintf 
           "Node input %a already declared" 
           (I.pp_print_ident false) ident);
    
    (* Evaluate type expression *)
    let index_types = S.eval_ast_type ctx ast_type in
  
    (* Add declaration of possibly indexed type to contexts *)
    let ctx = 
      C.add_node_input
        ~is_const
        ctx
        ident
        index_types
    in

    (* Continue with following inputs *)
    eval_node_inputs ctx tl

  | (pos, _, _, _, _) :: _ -> 

    C.fail_at_position pos "Clocked node inputs not supported"


(* Add all node inputs to contexts *)
let rec eval_node_outputs ?is_single ctx = function

  (* All outputs parsed *)
  | [] -> ctx

  (* Output on the base clock *)
  | (pos, i, ast_type, A.ClockTrue) :: tl -> 

    (* Identifier of AST identifier *)
    let ident = I.mk_string_ident i in

    if 
      
      try 
        C.expr_in_context ctx ident 
      with Invalid_argument e -> 
        C.fail_at_position pos e
      
    then
      
      C.fail_at_position 
        pos
        (Format.asprintf 
           "Node output %a already declared" 
           (I.pp_print_ident false) ident);
    
    (* Evaluate type expression *)
    let ident_types = S.eval_ast_type ctx ast_type in
  
    (* Add declaration of possibly indexed type to contexts *)
    let ctx = C.add_node_output ?is_single ctx ident ident_types in

    (* Continue with following inputs *)
    eval_node_outputs ctx tl

  | (pos, _, _, _) :: _ -> 

    C.fail_at_position pos "Clocked node outputs not supported"


(* Add all node local declarations to contexts *)
let rec eval_node_locals ?(ghost = false) ctx = function

  (* All local declarations parsed *)
  | [] -> ctx


  (* Identifier must not be declared *)
  | A.NodeVarDecl (pos, (_, i, _, _)) :: _ 
  | A.NodeConstDecl (pos, A.FreeConst (_, i, _)) :: _
  | A.NodeConstDecl (pos, A.UntypedConst (_, i, _)) :: _
  | A.NodeConstDecl (pos, A.TypedConst (_, i, _, _)) :: _ when 

      (* Ghost variables shadow already declared variables *)
      (not ghost &&
       (
         
         (* Identifier of AST identifier *)
         let ident = I.mk_string_ident i in
         
         try 
           C.expr_in_context ctx ident 
         with Invalid_argument e -> 
           C.fail_at_position pos e
             
       )) -> 
    
    C.fail_at_position 
      pos
      (Format.asprintf 
         "Node local variable or constant %a already declared" 
         A.pp_print_ident i)


  (* Local variable on the base clock *)
  | A.NodeVarDecl (_, (pos, i, var_type, A.ClockTrue)) :: tl -> 

    (* Identifier of AST identifier *)
    let ident = I.mk_string_ident i in

    (* Evaluate type expression *)
    let index_types = S.eval_ast_type ctx var_type in

    (* Add declaration of possibly indexed type to contexts *)
    let ctx = C.add_node_local ~ghost ctx ident pos index_types in

    (* Continue with following outputs *)
    eval_node_locals ~ghost ctx tl

  (* Local variable not on the base clock *)
  |  A.NodeVarDecl (_, (pos, i, _, _)) :: _ -> 

    C.fail_at_position 
      pos 
      (Format.asprintf 
         "Clocked node local variables not supported for %a" 
         A.pp_print_ident i)

  (* Local constant *)
  | A.NodeConstDecl (pos, const_decl) :: tl -> 

    (* Add mapping of identifier to value to context *)
    let ctx = eval_const_decl ~ghost ctx const_decl in

    (* Continue with following outputs *)
    eval_node_locals ~ghost ctx tl


(* ********************************************************************** *)
(* Parse equations                                                        *)
(* ********************************************************************** *)

(* Return trie of state variables from a structural assignment *)
let eval_struct_item ctx pos = function

  (* Single identifier *)
  | A.SingleIdent (pos, i) ->  

    (* Identifier of AST identifier *)
    let ident = I.mk_string_ident i in

    (* Get expression of identifier *)
    let res = 

      try

        (* Get trie of local or output state variables *)
        C.assignable_state_var_of_ident ctx ident
          
      with 
        
        (* Identifier cannot be assigned to *)
        | Invalid_argument _ -> 
          
          C.fail_at_position 
            pos 
            ("Assignment to identifier not possible " ^ i)

        (* Identifier not declared *)
        | Not_found -> 
          
          C.fail_at_position 
            pos 
            ("Assignment to undeclared identifier " ^ i)

    in

    (* Return trie of state variables and context unchanged *)
    (res, ctx)

  | A.TupleStructItem (pos, _)  
  | A.TupleSelection (pos, _, _) 
  | A.FieldSelection (pos, _, _) 
  | A.ArraySliceStructItem (pos, _, _) ->     

    C.fail_at_position 
      pos 
      "Assignment not supported" 


(* Remove elements of the left-hand side from the scope *)
let uneval_eq_lhs ctx = function

  (* Nothing added from structrural assignments *)
  | A.StructDef (pos, _) -> ctx

  (* Remove index variables in recursive array definitions *)
  | A.ArrayDef (pos, _, l) -> 

    (* Remove bindings for the running variables from the context in
       reverse order *)
    let ctx = 
      List.fold_left 
        (fun ctx v -> 

           (* Bind identifier to the index variable, shadow previous
              bindings *)
           let ctx = 
             C.remove_expr_for_ident
               ctx
               (I.mk_string_ident v)
           in
           ctx)
        ctx
        (List.rev l)
    in
           
    ctx


(* Return a trie of state variables from the left-hand side of an
   equation *)
let rec eval_eq_lhs ctx pos = function

  (* Empty list for node calls without returns *)
  | A.StructDef (pos, []) -> (D.empty, 0, ctx)

  (* Single item *)
  | A.StructDef (pos, [e]) -> 

    (* Get types of item *)
    let t, ctx = eval_struct_item ctx pos e in 

    (* Return types of indexes, no array bounds and unchanged
       context *)
    t, 0, ctx

  (* List of items *)
  | A.StructDef (pos, l) -> 

    (* Combine by adding index for position on left-hand side *)
    let ctx, _, res = 
      List.fold_left
        (fun (ctx, i, accum) e -> 

           (* Get state variables of item *)
           let t, ctx = eval_struct_item ctx pos e in 

           (* Changed context *)
           (ctx,

            (* Go forwards through list *)
            succ i,

            (* Add index of item on left-hand side to indexes *)
            D.fold
              (fun j e a -> D.add (D.ListIndex i :: j) e a)
              t
              accum))

        (* Add to empty trie with first index zero *)
        (ctx, 0, D.empty)

        (* Iterate over list *)
        l

    in

    (* Return types of indexes, no array bounds and unchanged
       context *)
    res, 0, ctx

  (* Recursive array definition *)
  | A.ArrayDef (pos, i, l) -> 

    (* Identifier of AST identifier *)
    let ident = I.mk_string_ident i in

    (* Get expression of identifier *)
    let res = 

      try

        (* Get trie of local or output state variables *)
        C.assignable_state_var_of_ident ctx ident
          
      with 
        
        (* Identifier cannot be assigned to *)
        | Invalid_argument _ -> 
          
          C.fail_at_position 
            pos 
            "Assignment to identifier not possible"

        (* Identifier not declared *)
        | Not_found -> 
          
          C.fail_at_position 
            pos 
            "Assignment to undeclared identifier"

    in

    (* Fail if the index in the second argument does not start with
       the same number of D.VarIndex keys as the length of list in the
       first argument. *)
    let rec aux = function 
      | [] -> (function _ -> ())
      | h :: tl1 -> 
        (function 
          | D.ArrayVarIndex _ :: tl2 -> aux tl1 tl2
          | _ -> 
            C.fail_at_position 
              pos 
              "Index mismatch for array")
    in

    (* Check that the variable has at least as many indexes as
       variables given *)
    List.iter (aux l) (D.keys res);

    (* Must have at least one element in the trie *)
    assert 
      (try D.choose res |> ignore; true with Not_found -> false);

    (* Convert array bounds to indexes for equation *)
    let rec aux accum = function 
      | [] -> (function _ -> accum)
      | h :: tl1 -> 
        (function 
          | D.ArrayVarIndex _ :: tl2 -> aux (succ accum) tl1 tl2
          | _ -> 
            C.fail_at_position 
              pos 
              "Index mismatch for array")
    in

    let indexes = 
      (D.keys res |> List.hd) |> aux 0 l
    in

    (* Add bindings for the running variables to the context *)
    let _, ctx = 
      List.fold_left 
        (fun (i, ctx) v -> 

           (* Get an expression for the i-th index variable *)
           let expr = E.mk_index_var i in

           (* Bind identifier to the index variable, shadow previous
              bindings *)
           let ctx = 
             C.add_expr_for_ident
               ~shadow:true
               ctx
               (I.mk_string_ident v)
               (D.singleton D.empty_index expr)
           in
           (succ i, ctx))
        (0, ctx)
        l
    in

    res, indexes, ctx


(* Match bindings from a trie of state variables and bindings for a
   trie of expressions and produce a list of equations *)
let rec expand_tuple' pos accum bounds lhs rhs = match lhs, rhs with 

  (* No more equations, return in original order *)
  | [], [] -> accum

  (* Indexes are not of equal length *)
  | _, []
  | [], _ ->         

    C.fail_at_position pos "Type mismatch in equation: indexes not of equal length"

  (* All indexes consumed *)
  | ([], state_var) :: lhs_tl, 
    ([], expr) :: rhs_tl -> 

    expand_tuple'
      pos
      ((state_var, bounds, expr) :: accum)
      []
      lhs_tl
      rhs_tl

  (* Only array indexes may be left at head of indexes *)
  | (D.ArrayVarIndex b :: lhs_index_tl, state_var) :: lhs_tl,
    ([], expr) :: rhs_tl ->

    expand_tuple' 
      pos
      accum
      (N.Bound b :: bounds)
      ((lhs_index_tl, state_var) :: lhs_tl)
      (([], expr) :: rhs_tl)

  (* Array variable on left-hand side, fixed index on right-hand side *)
  | (D.ArrayVarIndex b :: lhs_index_tl, state_var) :: lhs_tl,
    (D.ArrayIntIndex i :: rhs_index_tl, expr) :: rhs_tl -> 

    (* Recurse to produce equations with this index *)
    let accum' = 
      expand_tuple' 
        pos
        accum
        (N.Fixed (E.mk_int_expr (Numeral.of_int i)) :: bounds)
        [(lhs_index_tl, state_var)]
        [(rhs_index_tl, expr)]
    in

    (* Return of no fixed indexes on right-hand side left *)
    if rhs_tl = [] then accum' else

      (* Continue with next fixed index on right-hand side and
         variable index on left-hand side *)
      expand_tuple'
        pos
        accum'
        bounds
        lhs
        rhs_tl

  (* Array index on left-hand and right-hand side *)
  | (D.ArrayVarIndex b :: lhs_index_tl, state_var) :: lhs_tl,
    (D.ArrayVarIndex _ :: rhs_index_tl, expr) :: rhs_tl -> 

    (* We cannot compare expressions for array bounds syntactically,
       because that may give too many false negatives. Evaluating both
       bounds to find if they are equal would be too complicated,
       therefore accept some false positives here. *)
    
    (* Count number of variable indexes *)
    let i = 
      List.fold_left 
        (fun a -> function 
           | D.ArrayVarIndex _ -> succ a
           | _ -> a)
        0
        lhs_index_tl
    in

    (* Is every variable in the expression necessarily of array type? 

       Need to skip the index expression of a select operator: A[k] *)
    
    let expr' =
      E.map
        (fun _ e -> 
           if E.is_var e then 
             (assert (E.type_of_lustre_expr e |> Type.is_array);
              E.mk_select e (E.mk_index_var i))
           else e)
        expr
    in
      
    expand_tuple' 
      pos
      accum
      (N.Bound b :: bounds)
      ((lhs_index_tl, state_var) :: lhs_tl)
      ((rhs_index_tl, expr') :: rhs_tl)

  (* Tuple index on left-hand and right-hand side *)
  | ((D.TupleIndex i :: lhs_index_tl, state_var) :: lhs_tl,
     (D.TupleIndex j :: rhs_index_tl, expr) :: rhs_tl) 

  | ((D.ListIndex i :: lhs_index_tl, state_var) :: lhs_tl,
     (D.ListIndex j :: rhs_index_tl, expr) :: rhs_tl) 

  | ((D.ArrayIntIndex i :: lhs_index_tl, state_var) :: lhs_tl,
     (D.ArrayIntIndex j :: rhs_index_tl, expr) :: rhs_tl) -> 

    (* Indexes are sorted, must match *)
    if i = j then 

      expand_tuple'
        pos
        accum
        bounds
        ((lhs_index_tl, state_var) :: lhs_tl)
        ((rhs_index_tl, expr) :: rhs_tl)

    else

      C.fail_at_position pos "Type mismatch in equation: indexes do not match"

  (* Tuple index on left-hand and array index on right-hand side *)
  | ((D.TupleIndex i :: lhs_index_tl, state_var) :: lhs_tl,
     (D.ArrayIntIndex j :: rhs_index_tl, expr) :: rhs_tl) ->

    (* Indexes are sorted, must match *)
    if i = j then 

      (* Use tuple index instead of array index on right-hand side *)
      expand_tuple'
        pos
        accum
        bounds
        ((lhs_index_tl, state_var) :: lhs_tl)
        ((lhs_index_tl, expr) :: rhs_tl)

    else

      C.fail_at_position pos "Type mismatch in equation: indexes do not match"


  (* Record index on left-hand and right-hand side *)
  | (D.RecordIndex i :: lhs_index_tl, state_var) :: lhs_tl,
    (D.RecordIndex j :: rhs_index_tl, expr) :: rhs_tl -> 

    (* Indexes are sorted, must match *)
    if i = j then 

      expand_tuple'
        pos
        accum
        bounds
        ((lhs_index_tl, state_var) :: lhs_tl)
        ((rhs_index_tl, expr) :: rhs_tl)

    else

      C.fail_at_position pos "Type mismatch in equation: record indexes do not match"

  (* Mismatched indexes on left-hand and right-hand sides *)
  | (D.RecordIndex _ :: _, _) :: _, (D.TupleIndex _ :: _, _) :: _
  | (D.RecordIndex _ :: _, _) :: _, (D.ListIndex _ :: _, _) :: _
  | (D.RecordIndex _ :: _, _) :: _, (D.ArrayIntIndex _ :: _, _) :: _
  | (D.RecordIndex _ :: _, _) :: _, (D.ArrayVarIndex _ :: _, _) :: _

  | (D.TupleIndex _ :: _, _) :: _, (D.RecordIndex _ :: _, _) :: _
  | (D.TupleIndex _ :: _, _) :: _, (D.ListIndex _ :: _, _) :: _
  | (D.TupleIndex _ :: _, _) :: _, (D.ArrayVarIndex _ :: _, _) :: _

  | (D.ListIndex _ :: _, _) :: _, (D.RecordIndex _ :: _, _) :: _
  | (D.ListIndex _ :: _, _) :: _, (D.TupleIndex _ :: _, _) :: _
  | (D.ListIndex _ :: _, _) :: _, (D.ArrayIntIndex _ :: _, _) :: _
  | (D.ListIndex _ :: _, _) :: _, (D.ArrayVarIndex _ :: _, _) :: _

  | (D.ArrayIntIndex _ :: _, _) :: _, (D.RecordIndex _ :: _, _) :: _
  | (D.ArrayIntIndex _ :: _, _) :: _, (D.TupleIndex _ :: _, _) :: _
  | (D.ArrayIntIndex _ :: _, _) :: _, (D.ListIndex _ :: _, _) :: _
  | (D.ArrayIntIndex _ :: _, _) :: _, (D.ArrayVarIndex _ :: _, _) :: _

  | (D.ArrayVarIndex _ :: _, _) :: _, (D.RecordIndex _ :: _, _) :: _
  | (D.ArrayVarIndex _ :: _, _) :: _, (D.TupleIndex _ :: _, _) :: _
  | (D.ArrayVarIndex _ :: _, _) :: _, (D.ListIndex _ :: _, _) :: _

  | (_ :: _, _) :: _, ([], _) :: _ 
  | ([], _) :: _, (_ :: _, _) :: _ ->

    C.fail_at_position pos "Type mismatch in equation: head indexes do not match"


(* Return a list of equations from a trie of state variables and a
   trie of expressions *)
let expand_tuple pos lhs rhs = 

(*
  Format.printf
    "@[<v>expand_tuple lhs:@,%a@]@."
    (pp_print_list
       (fun ppf (i, sv) -> 
          Format.fprintf ppf "%a: %a "
            (D.pp_print_index false) i
            StateVar.pp_print_state_var sv)
       "@,")
    (List.map (fun (i, e) -> (List.rev i, e)) (D.bindings lhs));

  Format.printf
    "@[<v>expand_tuple rhs:@,%a@]@."
    (pp_print_list
       (fun ppf (i, e) -> 
          Format.fprintf ppf "%a: %a "
            (D.pp_print_index false) i
            (E.pp_print_lustre_expr false) e)
       "@,")
    (List.map (fun (i, e) -> (List.rev i, e)) (D.bindings rhs));
  *)
  
  expand_tuple' 
    pos
    []
    []
    (List.map (fun (i, e) -> (List.rev i, e)) (D.bindings lhs))
    (List.map (fun (i, e) -> (List.rev i, e)) (D.bindings rhs))


let eval_node_equation ctx = function
  | A.Assert (pos, ast_expr) -> 
    (* report unguarded pre *)
    let ctx = C.set_guard_flag ctx (A.has_unguarded_pre ast_expr) in

    (* Evaluate Boolean expression and guard all pre operators *)
    let expr, ctx = 
      S.eval_bool_ast_expr ctx pos ast_expr 
      |> C.close_expr ~original:ast_expr pos
    in

    let ctx = C.reset_guard_flag ctx in

    (* Add assertion to node *)
    C.add_node_assert ctx expr
      

  (* Equations with possibly more than one variable on the left-hand side

     The expression is without node calls, those have been
     abstracted *)
  | A.Equation (pos, lhs, ast_expr) -> 

    (* Trie of state variables on left-hand side and extended context
       for right-hand side *)
    let eq_lhs, indexes, ctx = eval_eq_lhs ctx pos lhs in

    (* report unguarded pre *)
    let ctx = C.set_guard_flag ctx (A.has_unguarded_pre ast_expr) in

    (* Evaluate expression on right-hand side in extended context *)
    let eq_rhs, ctx = S.eval_ast_expr ctx ast_expr in

    let ctx = C.reset_guard_flag ctx in

    (* Close each expression by guarding all pre operators separately *)
    let eq_rhs, ctx = 
      D.fold 
        (fun i e (t, c) -> 
           let e', c = C.close_expr ~original:ast_expr pos (e, c) in 
           let t' = D.add i e' t in
           (t', c))
        eq_rhs
        (D.empty, ctx)

    in 
(*
    Format.printf
      "@[<hv>%a@]@."
      (D.pp_print_trie
         (fun ppf (i, e) ->
            Format.fprintf ppf
              "@[<hv 2>%a:@ %a@]"
              (D.pp_print_index false) i
              (E.pp_print_lustre_expr false) e)
         ";@ ")
      eq_rhs;
*)
    (* Remove local definitions for equation from context

       We add local definitions from the left-hand side to the
       context, then evaluate the right-hand side, which may modify
       this context with new abstractions. We need to keep the
       definitions from the right-hand side, but remove the local
       definitions that we made before. *)
    let ctx = uneval_eq_lhs ctx lhs in

    let equations = expand_tuple pos eq_lhs eq_rhs in

    (* Add equations for each index *)
    List.fold_left
      (fun ctx (sv, b, e) -> C.add_node_equation ctx pos sv b indexes e)
      ctx
      equations


(* ********************************************************************** *)
(* Parse contracts                                                        *)
(* ********************************************************************** *)

(* Parse a ghost variable declaration and evaluate continuation 

   This function is shared between nodes and functions, each has a
   different way to deal with ghost variables. *)
let eval_ghost_var ?(no_defs = false) ctx = function

  (* Declaration of a free variable *)
  | A.FreeConst (pos, _, _) ->

    C.fail_at_position pos "Free ghost variables not supported"

  (* Declaration of a typed or untyped variable *)
  | A.UntypedConst (pos, i, expr) 
  | A.TypedConst (pos, i, expr, _) as const_decl ->


    (* Identifier of AST identifier *)
    let ident = I.mk_string_ident i in

    if (
      try 
        (* Identifier must not be declared *)
        C.expr_in_context ctx ident 
      with Invalid_argument e ->
       (* Fail if reserved identifier used *)
       C.fail_at_position pos e
    ) then (
      (* Fail if identifier already declared *)
      C.fail_at_position pos (
        Format.asprintf 
          "Identifier %a is redeclared as ghost" 
          (I.pp_print_ident false) ident
      )
    ) ;

    if A.has_unguarded_pre expr then (
      C.fail_at_position
        pos
        "Illegal unguarded pre in ghost variable definition."
    ) ;

    match const_decl with 
    (* Distinguish typed and untyped constant here *)

    (* Need to type check constant against given type *)
    | A.TypedConst (_, _, _, type_expr) -> (

      try (
        (* Evaluate type expression *)
        let type_expr = S.eval_ast_type ctx type_expr in
        (* Add ghost to context. *)
        let ctx = C.add_node_local ~ghost:true ctx ident pos type_expr in

        let ctx =
          eval_node_equation ctx (
            A.Equation (pos, (A.ArrayDef (pos, i, [])), expr)
          )
        in

        ctx

      ) with
      | E.Type_mismatch -> (
        C.fail_at_position
          pos "Type mismatch in ghost variable declaration"
      )
      | e -> (
        C.fail_at_position
          pos (
            Format.asprintf
              "unexpected error in ghost variable treatment: %s"
              (Printexc.to_string e)
          )
      )
    )

    (* No type check for untyped or free constant *)
    | _ -> (
      (* Evaluate ghost expression *)
      let expr, ctx =
        S.eval_ast_expr (
          (* Change context to fail on new definitions *)
          if no_defs then 
            C.fail_on_new_definition
              ctx pos "Invalid expression for variable"
          else ctx
        ) expr
      in
      
      let type_expr = D.map (fun { E.expr_type } -> expr_type) expr in
      (* Add ghost to context. *)
      let ctx = C.add_node_local ~ghost:true ctx ident pos type_expr in
      let ctx =
        C.add_expr_for_ident ~shadow:true ctx ident expr
      in

      ctx
    )


(** Returns an option of the output state variables mentioned in the current
state of a lustre expression. *)
let contract_check_no_output ctx pos expr =
  let outputs =
    LustreContext.outputs_of_current_node ctx
  in
  let outputs =
    D.fold ( fun _ elm set -> SVS.add elm set ) outputs SVS.empty
  in
  match C.trace_svars_of ctx expr with
  | Some coi -> SVS.inter outputs coi |> SVS.elements
  | None -> failwith "unreachable"

(* Evaluates a generic contract item: assume, guarantee, require or ensure. *)
let eval_contract_item check scope (ctx, accum, count) (pos, iname, expr) =
  (* Check for unguarded pre-s. *)
  if A.has_unguarded_pre expr then (
    C.fail_at_position pos "Illegal unguarded pre in contract item."
  ) ;
  (* Scope is created backwards. *)
  let scope = List.rev scope in
  (* Evaluate expression to a Boolean expression, may change context. *)
  let expr, ctx = S.eval_bool_ast_expr ctx pos expr |> C.close_expr pos in
  (* Check the expression if asked to. *)
  ( match check with
    | None -> ()
    | Some desc -> (
      match contract_check_no_output ctx pos expr with
      | [] -> ()
      | svars ->
        assert (List.length svars > 0) ;
        let s = if List.length svars > 1 then "s" else "" in
        let pref = match C.current_node_name ctx with
          | None -> ""
          | Some name ->
            Format.asprintf " of node %a" (I.pp_print_ident false) name
        in
        let suff = match scope with
          | [] -> ""
          | _ ->
            List.rev scope
            |> Format.asprintf " (via call%s: %a)"
              (if List.length scope > 1 then "s" else "") (
                pp_print_list (
                  fun fmt (pos, name) ->
                    Format.fprintf fmt "%s%a" name pp_print_pos pos
                ) ", "
              )
        in
        C.fail_at_position pos (
          Format.asprintf
            "@[<v>%s mentions output%s%s %a%s@]"
              desc s pref (
                pp_print_list (
                  fun fmt sv ->
                    Format.fprintf fmt "\"%s\"" (StateVar.name_of_state_var sv)
                ) ", "
              ) svars suff
        )
    )
  ) ;
  (* Define expression with a state variable *)
  let svar, ctx = C.mk_local_for_expr ~is_ghost:true pos ctx expr in
  (* Add state variable to accumulator, continue with possibly modified
  context. *)
  ctx, (Contract.mk_svar pos count iname svar scope) :: accum, count + 1

(* Introduce fresh state variable for an assume expression *)
let eval_ass = eval_contract_item (Some "assume")
(* Introduce fresh state variable for a guarantee expression *)
let eval_gua = eval_contract_item None
(* Introduce fresh state variable for a require expression *)
let eval_req = eval_contract_item (Some "require")
(* Introduce fresh state variable for an ensure expression *)
let eval_ens = eval_contract_item None

(* 
(* Evals requires and ensures of a mode and builds it. *)
let eval_node_mode scope ctx (pos, id, reqs, enss) =
  let ctx, reqs, _ = reqs |> List.fold_left (eval_req scope) (ctx, [], 1) in
  let ctx, enss, _ = enss |> List.fold_left (eval_ens scope) (ctx, [], 1) in
  (Contract.mk_mode pos id reqs enss), ctx *)


(* Fail if a contract node input is incompatible with a node input *)
let rec check_node_and_contract_inputs call_pos ctx node_inputs = function 

  (* All contract inputs are consistent with node inputs *)
  | [] -> ()

  (* Input to contract, must not have a clock *)
  | ( pos, 
      ident, 
      contract_input_lustre_type, 
      A.ClockTrue, 
      contract_input_const ) :: tl -> 

    let 

      (* Node input corresponding to contract input *)
      (_, 
       _, 
       node_input_lustre_type, 
       node_input_clock, 
       node_input_const) = 

      try 

        (* Find node input with the same identifier *)
        List.find
          (fun (_, i, _, _, _) -> i = ident)
          node_inputs

      with Not_found -> 

        C.fail_at_position 
          call_pos 
          "Illegal contract call: node does not have input"

    in

    (* Input must not have a clock *)
    (match node_input_clock with 
      | A.ClockTrue -> ()
      | _ -> 
        C.fail_at_position 
          pos 
          "Clocked inputs not supported");

    (* Node input must be constant iff contract input is *)
    if contract_input_const <> node_input_const then 

      C.fail_at_position 
        pos 
        "Illegal contract call: node does not have input";

    (try 

       (* Evaluate defined types of contract and node, and fail if not
          compatible *)
       D.iter2
         (fun _ t s -> 
            if not (Type.check_type s t) then raise E.Type_mismatch)
         (S.eval_ast_type ctx contract_input_lustre_type)
         (S.eval_ast_type ctx node_input_lustre_type)

     with Invalid_argument _ | E.Type_mismatch -> 

       (C.fail_at_position
          pos
          "Type mismatch in constant declaration"));

    (* Continue with remaining inputs *)
    check_node_and_contract_inputs call_pos ctx node_inputs tl

  | (pos, _, _, _, _) :: tl -> 

    C.fail_at_position 
      pos 
      "Clocked inputs not supported"


(* Fail if a contract node output is incompatible with a node output *)
let rec check_node_and_contract_outputs call_pos ctx node_outputs = function 

  (* All contract outputs are consistent with node outputs *)
  | [] -> ()

  (* Output of contract, must not have a clock *)
  | (pos, 
     ident, 
     contract_output_lustre_type, 
     A.ClockTrue) :: tl -> 

    let 

      (* Node output corresponding to contract output *)
      (_, 
       _,
       node_output_lustre_type, 
       node_output_clock) = 

      try 

        (* Find node output with the same identifier *)
        List.find
          (fun (_, i, _, _) -> i = ident)
          node_outputs

      with Not_found -> 

        C.fail_at_position 
          call_pos 
          "Illegal contract call: node does not have output"

    in

    (* Output must not have a clock *)
    (match node_output_clock with 
      | A.ClockTrue -> ()
      | _ -> 
        C.fail_at_position 
          pos 
          "Clocked outputs not supported");

    (try 

       (* Evaluate defined types of contract and node, and fail if not
          compatible *)
       D.iter2
         (fun _ t s -> if not (Type.check_type s t) then raise E.Type_mismatch)
         (S.eval_ast_type ctx contract_output_lustre_type)
         (S.eval_ast_type ctx node_output_lustre_type)

     with Invalid_argument _ | E.Type_mismatch -> 

       (C.fail_at_position
          pos
          "Type mismatch in constant declaration"));

    (* Continue with remaining inputs *)
    check_node_and_contract_outputs call_pos ctx node_outputs tl

  | (pos, _, _, _) :: tl -> 

    C.fail_at_position 
      pos 
      "Clocked outputs not supported"


(* Evaluates a mode for a node. *)
let eval_node_mode scope ctx (pos, id, reqs, enss) =
  (* Evaluate requires. *)
  let ctx, reqs, _ = reqs |> List.fold_left (eval_req scope) (ctx, [], 1) in
  (* Evaluate ensures. *)
  let ctx, enss, _ = enss |> List.fold_left (eval_ens scope) (ctx, [], 1) in
  let path =
    scope |> List.fold_left (fun l (_, name) -> name :: l) [id]
  in
  (* Done. *)
  Contract.mk_mode (I.mk_string_ident id) pos path reqs enss
  |> C.add_node_mode ctx


(* (* Checks whether some node calls have contracts, recursively. *)
let rec check_no_contract_in_node_calls ctx = function
(* No call left, done. *)
| [] -> ()
(* Let's do this. *)
| { N.call_node_name ; N.call_pos } :: calls -> (
  match
    try C.node_of_name ctx call_node_name
    with Not_found -> C.fail_at_position call_pos (
      Format.asprintf "call to unknown node \"%a\""
        (LustreIdent.pp_print_ident false) call_node_name
    )
  with
  | Some contract ->
  | None -> 
)
 *)

(* Evaluates contract calls. *)
let rec eval_node_contract_call known ctx scope (
  call_pos, id, in_params, out_params
) =
  let ident = I.mk_string_ident id in

  if I.Set.mem ident known then (
    Format.asprintf
      "circular dependency between following contracts: @[<hov>%a@]"
      (pp_print_list (I.pp_print_ident false) ", ")
      (I.Set.elements known)
    |> C.fail_at_position call_pos
  ) ;

  let known = I.Set.add ident known in

  (* Check for unguarded pre-s. *)
  in_params |> List.iter (
    fun expr -> if A.has_unguarded_pre expr then (
      C.fail_at_position
        call_pos "Illegal unguarded pre in input parameters of contract call."
    )
  ) ;
  out_params |> List.iter (
    fun expr -> if A.has_unguarded_pre expr then (
      C.fail_at_position
        call_pos "Illegal unguarded pre in output parameters of contract call."
    )
  ) ;

  (* Push scope for contract svars. *)
  let svar_scope = (call_pos, id) :: scope in
  (* Push scope for contract call. *)
  let ctx = C.push_contract_scope ctx id in
  (* Retrieve contract node from context. *)
  let pos, (id, params, in_formals, out_formals, contract) =
    try C.contract_node_decl_of_ident ctx id
    with Not_found ->
      (* Contract might be forward referenced. *)
      Deps.Unknown_decl (Deps.Contract, ident) |> raise
  in

  (* Failing for unsupported features. *)
  ( match params with
    | [] -> ()
    | _ -> C.fail_at_position pos (
      "type parameters in contract node is not supported"
    )
  ) ;
  in_formals |> List.iter (
    function
    | pos, id, typ, A.ClockTrue, is_const -> () (* pos, id, typ, is_const *)
    | _ -> C.fail_at_position pos (
        "clocks in contract node signature are not supported"
      )
  ) ;
  out_formals |> List.iter (
    function
    | pos, id, typ, A.ClockTrue -> () (* pos, id, typ *)
    | _ -> C.fail_at_position pos (
        "clocks in contract node signature are not supported"
      )
  ) ;

  (* Add substitution from formal inputs to actual one before we evaluate
     everything. *)
  let ctx = try
    List.fold_left2 (
        fun ctx expr (_, in_id, typ, _, _) ->
          let expr, ctx = S.eval_ast_expr ctx expr in

          (* Fail if type mismatch. *)
          (
            try
              (* Evaluate type expression. *)
              let expected = S.eval_ast_type ctx typ in
              (* Check if subtype. *)
              D.iter2 (
                fun _ expected { E.expr_type } ->
                  if not (Type.check_type expr_type expected) then
                    raise E.Type_mismatch
              ) expected expr
            with
            | Invalid_argument _
            | E.Type_mismatch -> C.fail_at_position call_pos (
                Format.asprintf
                  "type mismatch in import of contract %s for formal input %s"
                  id in_id
              )
          ) ;

          (* Fail if expression mentions an output in the current state. *)
          (
            D.iter (
              fun _ expr -> match contract_check_no_output ctx pos expr with
                | [] -> ()
                | svars ->
                  assert (List.length svars > 0) ;
                  let s = if List.length svars > 1 then "s" else "" in
                  let pref = match C.current_node_name ctx with
                    | None -> ""
                    | Some name ->
                      Format.asprintf " in node %a" (I.pp_print_ident false) name
                  in
                  let suff = match scope with
                    | [] -> ""
                    | _ ->
                      List.rev scope
                      |> Format.asprintf " (contract call trace: %a)" (
                        pp_print_list (
                          fun fmt (pos, name) ->
                            Format.fprintf fmt "%s%a" name pp_print_pos pos
                        ) ", "
                      )
                  in
                  C.fail_at_position pos (
                    Format.asprintf
                      "@[<v>input parameter in contract import%s mentions \
                       output%s %a%s@]"
                      pref s (
                      pp_print_list (
                        fun fmt sv ->
                          Format.fprintf fmt "\"%s\""
                            (StateVar.name_of_state_var sv)
                      ) ", "
                    ) svars
                      suff
                  )
            ) expr
          ) ;

          C.add_expr_for_ident
            ~shadow:true ctx (LustreIdent.mk_string_ident in_id) expr

    ) ctx in_params in_formals
    with
    | Invalid_argument _ ->  C.fail_at_position call_pos (
        Format.asprintf
          "arity mismatch for the input parameters of import of contract %s: \
           expected %d but got %d"
          id
          (List.length in_formals)
          (List.length in_params)
      )
  in

  (* Add substitution from formal outputs to actual one before we evaluate
     everything. *)
  let ctx = try
      List.fold_left2 (
        fun ctx expr (_, in_id, typ, _) ->
          let expr, ctx = S.eval_ast_expr ctx expr in

          (* Fail if type mismatch. *)
          (
            try
              (* Evaluate type expression. *)
              let expected = S.eval_ast_type ctx typ in
              (* Check if subtype. *)
              D.iter2 (
                fun _ expected { E.expr_type } ->
                  if not (Type.check_type expr_type expected) then
                    raise E.Type_mismatch
              ) expected expr
            with
            | Invalid_argument _
            | E.Type_mismatch -> C.fail_at_position call_pos (
                Format.asprintf
                  "type mismatch in import of contract %s for formal output %s"
                  id in_id
              )
          ) ;

          C.add_expr_for_ident
            ~shadow:true ctx (LustreIdent.mk_string_ident in_id) expr
      ) ctx out_params out_formals
    with
    | Invalid_argument _ ->  C.fail_at_position call_pos (
        Format.asprintf
          "arity mismatch for the output parameters of import of contract %s: \
           expected %d but got %d"
          id
          (List.length in_formals)
          (List.length in_params)
      )
  in

  (* If node's actually a function, check that contract is not stateful. *)
  (* Format.printf "current_node: %a@.@."
    (I.pp_print_ident false) (
      match C.current_node_name ctx with
      | Some id -> id
      | None -> assert false
    ) ; *)
  ( if C.get_node_function_flag ctx then (
    Format.printf "checking contract %s@.@." id ;
    match A.contract_has_pre_or_arrow contract with
    | Some _ -> C.fail_at_position call_pos (
      Format.asprintf
        "@[<v>in contract of function %a@ \
        illegal import of stateful contract %s@ \
        functions can only be specified by stateless contracts@]"
        (I.pp_print_ident false) (
          match C.current_node_name ctx with
          | Some id -> id
          | None -> assert false
        )
        id
    )
    | None -> ()
  ) ) ;

  (* Evaluate node as usual, it will merge with the current contract. *)
  let ctx = eval_node_contract_spec known ctx call_pos svar_scope contract in

  (* Pop scope for contract call. *)
  C.pop_contract_scope ctx
  

(* Add declaration and equation for ghost stream *)
and add_ghost ctx pos ident type_expr ast_expr expr = 

  (* Add local declaration for ghost stream *)
  let ctx = C.add_node_local ~ghost:true ctx ident pos type_expr in

  (* Add equation for ghost stream *)
  eval_node_equation ctx (
    A.Equation (
      pos, (
        A.StructDef (
          pos,
          [A.SingleIdent (pos, I.string_of_ident false ident)]
        )
      ),
      ast_expr
    )
  )

(* Add all node contracts to contexts *)
and eval_node_contract_item
  known scope (ctx, cpt_a, cpt_g)
= function

  (* Add constants to context *)
  | A.GhostConst c -> eval_const_decl ~ghost:true ctx c, cpt_a, cpt_g

  (* Add ghost variables to context *)
  | A.GhostVar v -> eval_ghost_var ctx v, cpt_a, cpt_g

  (* Evaluate assumption *)
  | A.Assume ( (_, _, expr) as a ) ->
    let ctx, assumes, cpt_a = eval_ass scope (ctx, [], cpt_a) a in
    C.add_node_ass ctx assumes, cpt_a, cpt_g

  (* Evaluate guarantee *)
  | A.Guarantee g ->
    let ctx, guarantees, cpt_g = eval_gua scope (ctx, [], cpt_g) g in
    C.add_node_gua ctx guarantees, cpt_a, cpt_g

  (* Evaluate modes. *)
  | A.Mode m -> eval_node_mode scope ctx m, cpt_a, cpt_g

  (* Evaluate imports. *)
  | A.ContractCall call ->
    eval_node_contract_call known ctx scope call, cpt_a, cpt_g


(* Add all node contracts to contexts *)
and eval_node_contract_spec known ctx pos scope contract =
  let ctx, _, _ =
    List.fold_left (eval_node_contract_item known scope) (ctx, 1, 1) contract
  in

  (* What follows are checks over the contract. We know the contract is parsed
  before the body of the node, so whatever's currently in the node just comes
  from the contract itself. *)
  ( match C.get_node ctx with
    | None -> failwith "unreachable, no current node after parsing contract"
    | Some { N.oracles ; N.calls } -> (
      (* Checking whether the contract we just parsed introduced any oracles.
      If it did, then it means there was unguarded pre-s below the contract.
      They a priori come from node calls in the contract since unguarded pre-s
      in contract items and contract imports fail immediately. *)
      ( match oracles with
        | [] -> () (* No oracles introduced, we're fine. *)
        | _ -> (* PEBCAK. *)
          C.fail_at_position
            pos "Illegal unguarded pre under a node call in this contract."
      ) ;
      (* Checking that no subsystem of the current node has contracts. If one
      of them does, it means there is a call to a node with a contract in the
      cone of influence of the contract we just parsed. *)
      let node_of_name ctx name =
        try C.node_of_name ctx name with Not_found -> Format.asprintf "\
          unreachable, node %a called in contract undefined\
        " (I.pp_print_ident false) name
        |> failwith
      in
      let rec loop known = function
        | [] -> ()
        | { N.name ; N.calls ; N.contract = None } :: tail ->
          (* No contract, is ok. Preparing recursive call. *)
          let known = I.Set.add name known in
          calls |> List.fold_left (
            fun acc { N.call_node_name = sub_name } -> 
              if I.Set.mem sub_name known then acc
              else (node_of_name ctx sub_name) :: acc
          ) tail
          |> loop known
        | { N.name } :: _ -> (* PEBCAK. *)
          Format.asprintf "\
            Illegal call to node \"%a\" in the cone of influence of this \
            contract: node %a has a contract.\
          " (I.pp_print_ident false) name (I.pp_print_ident false) name
          |> C.fail_at_position pos
      in
      let subs, known =
        calls |> List.fold_left (
          fun (subs, known) { N.call_node_name = sub_name } ->
            if I.Set.mem sub_name known then subs, known
            else (node_of_name ctx sub_name) :: subs, I.Set.add sub_name known
        ) ([], I.Set.empty)
      in
      loop known subs
    )
  ) ;

  ctx
  


exception Found_auto_out of A.clocked_typed_decl
exception Found_last_ty of A.lustre_type


let fresh_automaton_name =
  let cpt = ref 0 in
  fun scope ->
    incr cpt;
    String.concat "." (scope @ ["automaton" ^ string_of_int !cpt])


let replace_lasts_state allowed name acc = function
  | A.State (pos, state_c, init, locals, eqs, unless_tr, until_tr) ->
    let eqs, acc = List.fold_left (fun (eqs, acc) -> function
        | A.Assert (pos, e) as eq ->
          let e', acc' = A.replace_lasts allowed name acc e in
          if e == e' then eq :: eqs, acc
          else A.Assert (pos, e') :: eqs, acc'
        | A.Equation (pos, lhs, e) as eq ->
          let e', acc' = A.replace_lasts allowed name acc e in
          if e == e' then eq :: eqs, acc
          else A.Equation (pos, lhs, e') :: eqs, acc'
      ) ([], acc) eqs
    in
    let eqs = List.rev eqs in
    A.State (pos, state_c, init, locals, eqs, unless_tr, until_tr), acc


let type_of_last inputs outputs locals l =
  try
    List.iter (fun (_, i, ty, _, _) ->
        if i = l then raise (Found_last_ty ty)
      ) inputs;
    List.iter (fun (_, i, ty, _) ->
        if i = l then raise (Found_last_ty ty)
      ) outputs;
    List.iter (function
        | A.NodeConstDecl (_, (A.FreeConst (_, i, ty) |
                               A.TypedConst (_, i, _, ty))) ->
          if i = l then raise (Found_last_ty ty)
        | A.NodeConstDecl (_, A.UntypedConst (pos, i, e)) ->
          C.fail_at_position pos ("Please add type of "^i)
        | A.NodeVarDecl (_, (_, i, ty, _)) ->
          if i = l then raise (Found_last_ty ty)
      ) locals;
    raise Not_found
  with Found_last_ty ty -> ty


let allowed_lasts inputs outputs locals =
  List.map (fun (_, i, _, _, _) -> i) inputs
  @ List.map (fun (_, i, _, _) -> i) outputs
  @ List.map (function
      | A.NodeConstDecl (_,
                         (A.FreeConst (_, i, _) |
                          A.TypedConst (_, i, _, _) |
                          A.UntypedConst (_, i, _))) -> i
        | A.NodeVarDecl (_, (_, i, _, _)) -> i
    ) locals

(* Evaluate node statements and add to context  *)
let rec eval_node_items inputs outputs locals ctx = function

  (* No more statements *)
  | [] -> ctx

  (* Assertion or equation *)
  | A.EqAssert e :: tl -> 

    let ctx = eval_node_equation ctx e in
    
    (* Continue with next node statements *)
    eval_node_items inputs outputs locals ctx tl

  (* Property annotation *)
  | A.AnnotProperty (pos, name_opt, ast_expr) :: tl -> 
    (* report unguarded pre *)
    let ctx = C.set_guard_flag ctx (A.has_unguarded_pre ast_expr) in

    (* Evaluate Boolean expression and guard all pre operators *)
    let expr, ctx = 
      S.eval_bool_ast_expr ctx pos ast_expr 
      |> C.close_expr ~original:ast_expr pos
    in

    let ctx = C.reset_guard_flag ctx in
    
    let name = match name_opt with
      | Some n -> n
      | None -> Format.asprintf "@[<h>%a@]" A.pp_print_expr ast_expr
    in
    
    (* Add property to node *)
    let ctx = C.add_node_property ctx (Property.PropAnnot pos) name expr in

    (* Continue with next node statements *)
    eval_node_items inputs outputs locals ctx tl

  (* Annotation for main node *)
  | (A.AnnotMain true) :: tl -> 

    eval_node_items inputs outputs locals
      (C.set_node_main ctx)
      tl

  (* Annotation for main node *)
  | (A.AnnotMain false) :: tl -> 

    eval_node_items inputs outputs locals ctx tl

  | A.Automaton (pos, aname, states, auto_outputs) :: tl ->

    (* Create a new automaton name if anonymous *)
    let name = match aname with
      | Some name -> name
      | None -> fresh_automaton_name []
    in

    (* Only variables direcltly visible in the node are allowed under a last
       operator in a state *)
    let allowed_l = allowed_lasts inputs outputs locals in

    (* Eliminate [last] applications in state equations *)
    let states, lasts =
      List.fold_left (fun (states, lasts) s ->
          let s, lasts = replace_lasts_state allowed_l name lasts s in
          s :: states, lasts
        ) ([], A.SI.empty) states in
    let states = List.rev states in
    let lasts = A.SI.elements lasts in

    (* Construct new inputs for the handler nodes for values of [last]
       applications on the base clock (i.e. outside the state) *)
    let lasts_inputs = List.map (fun l ->
        try (pos, name ^ ".last." ^ l,
             type_of_last inputs outputs locals l,
             A.ClockTrue, false)
        with Not_found ->
          C.fail_at_position pos ("Last type for "^l^" could not be inferred")
      ) lasts in

    (* Pass [pre .] as arguments for the [last .] in the handler of the state *)
    let lasts_args_handlers = List.map (fun l ->
        A.Pre (pos, (A.Ident (pos, l)))
      ) lasts in
    
    (* Create enumerated datatype for states *)
    let states_enum =
      List.map (function A.State (_, s, _, _, _, _, _) -> s) states in
    let states_type = A.EnumType (pos, None, states_enum) in
    (* Evaluate states type expression *)
    let states_ty = S.eval_ast_type ctx states_type in
    let bool_ty = S.eval_ast_type ctx (A.Bool pos) in

    (* look for automaton outputs in local variables and outputs *)
    let auto_outputs_dl = List.map (fun o ->
        try List.find (fun (_, o', _, _) -> o = o') outputs
        with Not_found ->
          try List.iter (function
              | A.NodeVarDecl (_, ((_, l, _, _) as ld)) when o = l ->
                raise (Found_auto_out ld)
              | _ -> ()) locals;
            C.fail_at_position pos ("Cound not find automaton output "^o)
          with Found_auto_out ld -> ld
      ) auto_outputs in
    
    (* find initial state *)
    let initial_state =
      let inits = List.find_all
          (function A.State (_, _, init, _, _, _, _) -> init) states in
      match inits, states with
      (* no initial states, take first *)
      | [], A.State (_, s, _, _, _, _, _) :: _ -> s
      (* one initial state *)
      | [A.State (_, s, _, _, _, _, _)], _ -> s
      (* no states *)
      | _, [] -> C.fail_at_position pos "No states in automaton"
      (* more thatn one initial state *)
      | _ :: _, _ ->
        C.fail_at_position pos "More than one initial state in automaton"
    in
    
    (* Node local variables used to encode the automaton *)
    let i_state = String.concat "." [name; state_string] in
    let i_restart = String.concat "." [name; restart_string] in
    let i_state_in = String.concat "." [name; state_in_string] in
    let i_restart_in = String.concat "." [name; restart_in_string] in
    let i_state_in_next = String.concat "." [name; state_in_next_string] in
    let i_restart_in_next = String.concat "." [name; restart_in_next_string] in
    (* Add them to the local variables of the current node *)
    let add_auto_local i ty ctx =
      let ident = I.mk_string_ident i in
      C.add_node_local ctx ident pos ty
    in
    let ctx = ctx
              |> add_auto_local i_state states_ty
              |> add_auto_local i_restart bool_ty
              |> add_auto_local i_state_in states_ty
              |> add_auto_local i_restart_in bool_ty
              |> add_auto_local i_state_in_next states_ty
              |> add_auto_local i_restart_in_next bool_ty
    in
    
    let ctx, aux_nodes =
      List.fold_left (fun (ctx, aux_nodes) s ->
          let ctx, n =
            encode_automaton_state name inputs auto_outputs_dl lasts_inputs
              states_type i_state_in i_restart_in i_state i_restart ctx s
          in
          ctx, (n :: aux_nodes)
        ) (ctx, []) states in
    
    let aux_nodes = List.rev aux_nodes in
    
    let handlers, unlesses = List.split aux_nodes in 

    (* state_in = initial_state -> pre state_in_next; *)
    let state_in_eq =
      A.Equation (pos, A.StructDef (pos, [A.SingleIdent (pos, i_state_in)]),
                  A.Arrow (pos, A.Ident (pos, initial_state),
                           A.Pre (pos, A.Ident (pos, i_state_in_next)))) in

    (* restart_in = false -> pre restart_in_next; *)
    let restart_in_eq =
      A.Equation (pos, A.StructDef (pos, [A.SingleIdent (pos, i_restart_in)]),
                  A.Arrow (pos, A.False pos,
                           A.Pre (pos, A.Ident (pos, i_restart_in_next)))) in

    let inputs_idents =
      List.map (fun (_, i, _, _, _) -> A.Ident (pos, i)) inputs in
    
    let handlers_activate_calls =
      List.map2 (fun handler (A.State (pos, state_c, _, _, _, _, _)) ->
        state_c,
        (* activate handler every state = state_c restart every <restart> *)
        A.Activate
          (pos, handler,
           (* clock *)
           A.Eq (pos, A.Ident (pos, i_state), A.Ident (pos, state_c)),
           (* restart *)
           A.Ident (pos, i_restart),
           (* arguments to the call = inputs of the node + lasts *)
           inputs_idents @ lasts_args_handlers
          )
      ) handlers states in

    (* merge handlers calls:
       (state.in.next, restart.in.next, outputs ...) =
         merge state
           (S1 -> activate handler.S1 every state = S1 restart ...)
           (S2 -> activate handler.S1 every state = S2 restart ...)
    *)
    let handlers_eq =
      A.Equation (pos,
        A.StructDef (pos,
         List.map (fun i -> A.SingleIdent (pos, i))
           (i_state_in_next :: i_restart_in_next :: auto_outputs)),
        A.Merge (pos, i_state, handlers_activate_calls)) in

    let unlesses_activate_calls =
      List.map2 (fun unless (A.State (pos, state_c, _, _, _, _, _)) ->
        state_c,
        (* activate unless every state_in = state_c restart every restart_in *)
        A.Activate
          (pos, unless, 
           (* clock *)
           A.Eq (pos, A.Ident (pos, i_state_in), A.Ident (pos, state_c)),
           (* restart *)
           A.Ident (pos, i_restart_in),
           (* arguments  = state_in + restart_in + inputs of the node *)
           A.Ident (pos, i_state_in) :: A.Ident (pos, i_restart_in) ::
           inputs_idents
          )
      ) unlesses states in

    (* merge unlesses calls: 
       (state, restart) =
         merge state.in
           (S1 -> activate unless.S1 every state.in = S1 restart ...)
           (S2 -> activate unless.S1 every state.in = S2 restart ...)
    *)
    let unlesses_eq =
      A.Equation (pos,
        A.StructDef (pos,
         List.map (fun i -> A.SingleIdent (pos, i)) [i_state; i_restart]),
        A.Merge (pos, i_state_in, unlesses_activate_calls)) in
    
    (* add equations to the node *)
    let ctx = eval_node_equation ctx state_in_eq in
    let ctx = eval_node_equation ctx restart_in_eq in
    let ctx = eval_node_equation ctx handlers_eq in
    let ctx = eval_node_equation ctx unlesses_eq in
    
    (* Continue with next node statements *)
    eval_node_items inputs outputs locals ctx tl



and encode_transition_branch pos state_c default = function
  (* restart t *)
  | A.Target (A.TransRestart (pos_t, t)) ->
    A.ExprList (pos, [A.Ident (pos_t, t); A.True pos])
  (* resume t *)
  | A.Target (A.TransResume (pos_t, t)) ->
    A.ExprList (pos, [A.Ident (pos_t, t); A.False pos])
  (* if cond then_br; *)
  | A.TransIf (posif, cond, then_br, None) ->
    A.Ite (pos, cond,
           encode_transition_branch pos state_c default then_br,
           (* else default *)
           default)
  (* if cond then then_br else/elsif else_br end; *)
  | A.TransIf (posif, cond, then_br, Some else_br) ->
    A.Ite (pos, cond,
           encode_transition_branch pos state_c default then_br,
           encode_transition_branch pos state_c default else_br)
           

and encode_until_handler pos auto_name state_c state_lustre_type i_state_in
    i_restart_in node_inputs auto_outputs lasts_inputs locals eqs until_tr ctx =
  let stay = A.ExprList (pos, [A.Ident (pos, state_c); A.False pos]) in
  let e = match until_tr with
    | None -> stay
    | Some (posb, br) -> encode_transition_branch posb state_c stay br
  in
  let eq =
      A.Equation (pos,
        A.StructDef (pos,
         List.map (fun i -> A.SingleIdent (pos, i)) [i_state_in; i_restart_in]),
         e)
  in
  let name = String.concat "." [auto_name; handler_string; state_c] in
  let outputs =
    (pos, i_state_in, state_lustre_type, A.ClockTrue) ::
    (pos, i_restart_in, A.Bool pos, A.ClockTrue) ::
    auto_outputs
  in

  let ident = I.mk_string_ident name in
  (* Identifier must not be declared *)
  if C.node_in_context (C.prev ctx) ident then C.fail_at_position pos (
    Format.asprintf 
      "Auxiliary node %a is redeclared" 
      (I.pp_print_ident false) ident
  ) ;

  (* Format.eprintf "====\n%a\n@." *)
  (*   A.pp_print_declaration *)
  (*   (A.NodeDecl (pos, (name, [], node_inputs, outputs, locals, *)
  (*     (List.map (fun e -> A.EqAssert e) (eq :: eqs)), None))); *)

  (* Create separate auxiliary context for node *)
  let node_ctx = C.create_node (C.prev ctx) ident in
  let node_ctx =
    eval_node_decl node_ctx pos (node_inputs @ lasts_inputs) outputs locals
      (List.map (fun e -> A.EqAssert e) (eq :: eqs)) None
  in

  let ctx = C.add_node_to_context ctx node_ctx in
  
  name, ctx


(* encoding of unless condition for strong transition as an auxiliary node *)
and encode_unless pos auto_name state_c state_lustre_type
    i_state_in i_restart_in i_state i_restart
    node_inputs unless_tr ctx =
  let skip = A.ExprList (pos, [A.Ident (pos, i_state_in);
                               A.Ident (pos, i_restart_in)]) in
  let e = match unless_tr with
    | None -> skip
    | Some (posb, br) -> encode_transition_branch posb state_c skip br
  in
  let eq =
      A.Equation (pos,
        A.StructDef (pos,
         List.map (fun i -> A.SingleIdent (pos, i)) [i_state; i_restart]),
         e)
  in
  let name = String.concat "." [auto_name; unless_string; state_c] in
  let inputs =
    (pos, i_state_in, state_lustre_type, A.ClockTrue, false) ::
    (pos, i_restart_in, A.Bool pos, A.ClockTrue, false) ::
    node_inputs
  in
  let outputs = [
    pos, i_state, state_lustre_type, A.ClockTrue;
    pos, i_restart, A.Bool pos, A.ClockTrue;
  ] in

  let ident = I.mk_string_ident name in
  (* Identifier must not be declared *)
  if C.node_in_context (C.prev ctx) ident then C.fail_at_position pos (
    Format.asprintf 
      "Auxiliary node %a is redeclared" 
      (I.pp_print_ident false) ident
  ) ;

  (* Create separate context for node *)
  let node_ctx = C.create_node (C.prev ctx) ident in
  let node_ctx =
    eval_node_decl node_ctx pos inputs outputs [] [A.EqAssert eq] None
  in

  let ctx = C.add_node_to_context ctx node_ctx in

  name, ctx
  
  
      
and encode_automaton_state auto_name node_inputs auto_outputs lasts_inputs
    states_lustre_type i_state_in i_restart_in i_state i_restart ctx = function
  | A.State (pos, state_c, _, locals, eqs, unless_tr, until_tr) ->
    let handler, ctx =
      encode_until_handler pos auto_name state_c states_lustre_type i_state_in
        i_restart_in node_inputs auto_outputs lasts_inputs locals eqs until_tr
        ctx
    in
    let unless, ctx =
      encode_unless pos auto_name state_c states_lustre_type
        i_state_in i_restart_in i_state i_restart node_inputs unless_tr ctx
    in

    ctx, (handler, unless)
    



(* Add declarations of node to context *)
and eval_node_decl
  ctx pos inputs outputs locals items contract_spec
=

  (* Add inputs to context: as state variable to ident_expr_map, and
     to inputs *)
  let ctx = eval_node_inputs ctx inputs in

  (* Add outputs to context: as state variable to ident_expr_map, and
     to outputs *)
  let ctx = eval_node_outputs ~is_single:(List.length outputs = 1) ctx outputs in

  (* Parse contracts and add to context *)
  let ctx = match contract_spec with
    | None -> ctx
    | Some contract ->
      (* New scope for local declarations in contracts *)
      let ctx = C.push_scope ctx "contract" in
      (* Eval contracts. *)
      let ctx = eval_node_contract_spec I.Set.empty ctx pos [] contract in
      (* Remove scope for local declarations in contract *)
      C.pop_scope ctx
  in

  (* New scope for local declarations in implementation *)
  let ctx = C.push_scope ctx "impl" in

  (* Add locals to context: as state variable to ident_expr_map, and
     to inputs *)
  let ctx = eval_node_locals ctx locals in

  (* Parse equations, assertions, properties, automata, etc. *)
  let ctx =
    eval_node_items inputs outputs locals ctx items in

  C.check_local_vars_defined ctx;
  
  (* Remove scope for local declarations in implementation *)
  let ctx = C.pop_scope ctx in

  (* Create node from current context and return *)
  ctx 


(* ********************************************************************** *)
(* Parse declarations                                                     *)
(* ********************************************************************** *)

(** Handle declaration and return context. *)
let declaration_to_context ctx = function
(* Declaration of a type as alias or free *)
| A.TypeDecl (pos, A.AliasType (_, i, type_expr)) ->

  (* Identifier of AST identifier *)
  let ident = I.mk_string_ident i in

  (* Type t must not be declared *)
  if C.type_in_context ctx ident then C.fail_at_position pos (
    Format.asprintf
      "Type %a is redeclared" (I.pp_print_ident false) ident
  ) ;

  (* Add all indexes of type to identifier and add to trie *)
  let res = S.eval_ast_type ctx type_expr in

  (* Return changed context and unchanged declarations *)
  C.add_type_for_ident ctx ident res

(* Declaration of a typed or untyped constant *)
| A.ConstDecl (_, const_decl) ->

  (* Add mapping of identifier to value to context *)
  eval_const_decl ctx const_decl

(* Function declaration without parameters *)
| A.FuncDecl (
<<<<<<< HEAD
  pos, (i, [], inputs, outputs, locals, items, contracts)
=======
  pos, (i, ext, [], inputs, outputs, locals, equations, contracts)
>>>>>>> 1ebec42a
) -> (

  (* Identifier of AST identifier *)
  let ident = I.mk_string_ident i in

  (* Identifier must not be declared *)
  if C.node_in_context ctx ident then C.fail_at_position pos (
    Format.asprintf 
      "Function %a is redeclared" 
      (I.pp_print_ident false) ident
  ) ;

  let pre_or_arrow_fail desc = function
    | Some illegal_pos -> C.fail_at_position pos (
      Format.asprintf
        "@[<v>in declaration of function %a:@ \
        in %s at %a:@ \
        illegal pre or arrow in function declaration@ \
        functions cannot have any state@]"
        (I.pp_print_ident false) ident
        desc
        pp_print_position illegal_pos
    )
    | None -> ()
  in

  (* No pre or arrow in locals, equations or contracts. *)
  ( locals
    |> List.iter (
      fun decl ->
        A.node_local_decl_has_pre_or_arrow decl
        |> pre_or_arrow_fail "local declaration"
    ) ;
    items
    |> List.iter (
      fun item ->
        A.node_item_has_pre_or_arrow item
        |> pre_or_arrow_fail "item"
    ) ;
    match contracts with
    | Some contract ->
      A.contract_has_pre_or_arrow contract
      |> pre_or_arrow_fail "contract item"
    | None -> ()
  ) ;

  (* Create separate context for function *)
  let fun_ctx = C.create_node ctx ident ext in
  (* Mark node as function. *)
  let fun_ctx = C.set_node_function fun_ctx in

  (* Evaluate function declaration in separate context *)
  let fun_ctx = 
    eval_node_decl
      fun_ctx pos inputs outputs locals items contracts
  in

  (* Check that all there's no (non-function) node call. *)
  ( C.current_node_calls fun_ctx
    |> List.iter (
      fun { N.call_pos ; N.call_node_name } ->
        let node = C.node_of_name fun_ctx call_node_name in
        if not node.N.is_function then C.fail_at_position call_pos (
          Format.asprintf
            "@[<v>in function %a@ \
            illegal call to node %a@ \
            functions can only call other functions, not nodes@]"
            (I.pp_print_ident false) ident
            (I.pp_print_ident false) call_node_name
        )
    )
  ) ;

  (* Add function to context *)
  C.add_node_to_context (C.prev fun_ctx) fun_ctx
)

(* Node declaration without parameters *)
| A.NodeDecl (
<<<<<<< HEAD
  pos, (i, [], inputs, outputs, locals, items, contracts)
=======
  pos, (i, ext, [], inputs, outputs, locals, equations, contracts)
>>>>>>> 1ebec42a
) -> (

  (* Identifier of AST identifier *)
  let ident = I.mk_string_ident i in

  (* Identifier must not be declared *)
  if C.node_in_context ctx ident then C.fail_at_position pos (
    Format.asprintf 
      "Node %a is redeclared" 
      (I.pp_print_ident false) ident
  ) ;

  (* Create separate context for node *)
  let node_ctx = C.create_node ctx ident ext in

  (* Evaluate node declaration in separate context *)
  let node_ctx = 
    eval_node_decl
      node_ctx pos inputs outputs locals items contracts
  in
  
  (* Add node to context *)
  C.add_node_to_context (C.prev node_ctx) node_ctx
)

  (* try (
    (* Create separate context for node *)
    let node_ctx = C.create_node ctx ident in

    (* Evaluate node declaration in separate context *)
    let node_ctx = 
      eval_node_decl
        node_ctx pos inputs outputs locals equations contracts
    in

    (* Add node to context *)
    C.add_node_to_context ctx node_ctx

  (* Node may be forward referenced *)
  with C.Node_or_function_not_found (called_ident, pos) -> 

     if 

       (* Is the referenced node declared later? *)
       List.exists 
         (function 
           | A.NodeDecl (_, (i, _, _, _, _, _, _)) 
           | A.FuncDecl (_, (i, _, _, _)) 
             when i = (I.string_of_ident false) called_ident -> true 
           | _ -> false)
         decls

     then

       (

         (* Check circularity *)
         (try

            (* Get nodes that this forward references *)
            let called_deps = C.deps_of_node ctx called_ident in

            (* Is the reference circular? *)
            if I.Set.mem ident called_deps then 

              C.fail_at_position
                pos
                (Format.asprintf 
                   "Circular dependecy between nodes %a and %a" 
                   (I.pp_print_ident false) ident
                   (I.pp_print_ident false) called_ident)

          with Not_found -> ());

         (* Add new dependency *)
         let ctx = C.add_dep ctx ident called_ident in

         (* Move declaration to correct position.  

            Inefficient: might be better to do a topological sort
            beforehand *)
         let decls =
           List.fold_left 
             (fun acc d -> match d with 
                | A.NodeDecl (_, (i, _, _, _, _, _, _)) 
                | A.FuncDecl (_, (i, _, _, _)) 
                  when i = (I.string_of_ident false) called_ident ->
                  curr_decl :: d :: acc
                | _ -> d :: acc)
             [] 
             decls
           |> List.rev
         in

         (* Continue *)
         declarations_to_context ctx decls

       )

     else

       C.fail_at_position
         pos
         (Format.asprintf 
            "Node or function %a is not defined" 
            (I.pp_print_ident false) called_ident)) *)

(* Declaration of a contract node *)
| A.ContractNodeDecl (pos, node_decl) ->

  (* Add to context for later inlining *)
  C.add_contract_node_decl_to_context ctx (pos, node_decl)
(* 

(* Uninterpreted function declaration *)
| A.FuncDecl (pos, (i, inputs, outputs, contracts)) -> (

  (* Identifier of AST identifier *)
  let ident = I.mk_string_ident i in

  (* Identifier must not be declared *)
  if C.node_or_function_in_context ctx ident then (
    C.fail_at_position pos (
      Format.asprintf
         "Function %a is redeclared"
         (I.pp_print_ident false) ident
    )
  ) ;

  (* Create separate context for function *)
  let func_ctx = C.create_function ctx ident in

  (* Evaluate node declaration in separate context *)
  let func_ctx = eval_func_decl func_ctx inputs outputs contracts in

  (* Add node to context *)
  C.add_function_to_context ctx func_ctx
) *)



  (* (try

     (* Create separate context for function *)
     let func_ctx = C.create_function ctx ident in

     (* Evaluate node declaration in separate context *)
     let func_ctx = 
       eval_func_decl
         func_ctx
         inputs
         outputs
         contracts 
     in  

     (* Add node to context *)
     let ctx = C.add_function_to_context ctx func_ctx in

     (* Recurse for next declarations *)
     declarations_to_context ctx decls

   (* No references in function, since node or function calls not
      allowed *)
   with C.Node_or_function_not_found (called_ident, pos) -> 

       C.fail_at_position
         pos
         (Format.asprintf 
            "Node or function %a is not defined" 
            (I.pp_print_ident false) called_ident)) *)

(* ******************************************************************** *)
(* Unsupported below                                                    *)
(* ******************************************************************** *)

(* Identifier is a free type *)
| A.TypeDecl (pos, (A.FreeType _)) ->

  C.fail_at_position pos "Free types not supported"


(* Parametric node declaration *)
| A.NodeParamInst (pos, _)
| A.NodeDecl (pos, _) ->
  C.fail_at_position pos "Parametric nodes are not supported"
(* Parametric function declaration *)
| A.FuncDecl (pos, _) ->
  C.fail_at_position pos "Parametric functions are not supported"

(* Add declarations of program to context *)
let rec declarations_to_context ctx = function

(* All declarations processed, return new context. *)
| [] -> ctx

(* Some declarations left. *)
| decl :: tail ->
  (* Getting next context and tail. *)
  let ctx, tail =
    (* Try to handle this declaration. If successful, the tail is unchanged. *)
    try declaration_to_context ctx decl, tail
    (* Otherwise, something unknown was found. Let's check if this something is
    forward referenced. *)
    with
    | Deps.Unknown_decl (typ, ident) ->
      ctx, C.solve_fref ctx decl (typ, ident) tail
  in
  (* Looping with (potentially) new context and tail. *)
  declarations_to_context ctx tail




(* ********************************************************************** *)
(* Main enty point                                                        *)
(* ********************************************************************** *)

(* Iterate over the declarations and return the nodes *)
let declarations_to_nodes decls = 

  (* Create fresh context with empty scope and no nodes *)
  let ctx = C.mk_empty_context () in

  (* Add declarations to context *)
  let ctx = declarations_to_context ctx decls in

  (* Return nodes in context *)
  C.get_nodes ctx


(*

(* ********************************************************************** *)
(* Testing functions                                                      *)
(* ********************************************************************** *)

(* Entry point for standalone simplifier *)
let main () = 

  let in_ch = open_in Sys.argv.(1) in

  (* Create lexing buffer *)
  let lexbuf = Lexing.from_function LustreLexer.read_from_lexbuf_stack in
  
  (* Initialize lexing buffer with channel *)
  LustreLexer.lexbuf_init in_ch (Filename.dirname (Sys.argv.(1)));

  let nodes = 
    try 
      LustreParser.main LustreLexer.token lexbuf
      |> declarations_to_nodes 
    with LustreParser.Error -> 

      let pos = 
        Lexing.lexeme_start_p lexbuf |> position_of_lexing 
      in
      
      C.fail_at_position pos "Syntax error"

  in

  Format.printf 
    "@[<v>*** After LustreDeclarations:@,%a@]"
    (pp_print_list (N.pp_print_node false) "@,")
    nodes

;;


main ()

*)

(* 
   Local Variables:
   compile-command: "make -k -C .."
   indent-tabs-mode: nil
   End: 
*)
  <|MERGE_RESOLUTION|>--- conflicted
+++ resolved
@@ -1883,8 +1883,8 @@
   (*   (A.NodeDecl (pos, (name, [], node_inputs, outputs, locals, *)
   (*     (List.map (fun e -> A.EqAssert e) (eq :: eqs)), None))); *)
 
-  (* Create separate auxiliary context for node *)
-  let node_ctx = C.create_node (C.prev ctx) ident in
+  (* Create separate auxiliary context for node (not external) *)
+  let node_ctx = C.create_node (C.prev ctx) ident false in
   let node_ctx =
     eval_node_decl node_ctx pos (node_inputs @ lasts_inputs) outputs locals
       (List.map (fun e -> A.EqAssert e) (eq :: eqs)) None
@@ -1930,8 +1930,8 @@
       (I.pp_print_ident false) ident
   ) ;
 
-  (* Create separate context for node *)
-  let node_ctx = C.create_node (C.prev ctx) ident in
+  (* Create separate context for node (not external) *)
+  let node_ctx = C.create_node (C.prev ctx) ident false in
   let node_ctx =
     eval_node_decl node_ctx pos inputs outputs [] [A.EqAssert eq] None
   in
@@ -2037,11 +2037,7 @@
 
 (* Function declaration without parameters *)
 | A.FuncDecl (
-<<<<<<< HEAD
-  pos, (i, [], inputs, outputs, locals, items, contracts)
-=======
-  pos, (i, ext, [], inputs, outputs, locals, equations, contracts)
->>>>>>> 1ebec42a
+  pos, (i, ext, [], inputs, outputs, locals, items, contracts)
 ) -> (
 
   (* Identifier of AST identifier *)
@@ -2121,11 +2117,7 @@
 
 (* Node declaration without parameters *)
 | A.NodeDecl (
-<<<<<<< HEAD
-  pos, (i, [], inputs, outputs, locals, items, contracts)
-=======
-  pos, (i, ext, [], inputs, outputs, locals, equations, contracts)
->>>>>>> 1ebec42a
+  pos, (i, ext, [], inputs, outputs, locals, items, contracts)
 ) -> (
 
   (* Identifier of AST identifier *)
