--- conflicted
+++ resolved
@@ -32,10 +32,6 @@
 module TMap = Term.TermMap
 module Tree = Term.T
 
-<<<<<<< HEAD
-let sys_name sys =
-  Sys.scope_of_trans_sys sys |> Scope.to_string
-=======
 module Sys = TransSys
 module Expr = LustreExpr
 module Node = LustreNode
@@ -158,7 +154,6 @@
       | [] -> Some (false, locals)
     
     in
->>>>>>> 94f099bb
 
     match curr_svars_of term |> SvSet.elements with
     | [] -> None
@@ -379,46 +374,34 @@
       |> failwith
   in
   
-  Event.log_uncond "\
-    @{<b>Generating contracts@}@   \
-    @[<v>\
-      for system %a to file \"%s\"\
-    @]"
-    fmt_sys_name sys
-    path ;
-
-<<<<<<< HEAD
-  Event.log_uncond "Running invariant generation..." ;
-
-  Flags.disable `INVGENOS ;
-
-  let result =
-=======
+  Event.log_uncond "  \
+    @{<b>Generating contracts@}@ for system %a to file \"%s\"\
+  " fmt_sys_name sys path ;
+
   let teks = Flags.invgen_enabled () in
   let is_active tek = List.mem tek teks in
   let run_bool two_state =
-    Event.log_uncond "Running %s bool invgen..." (
+    Event.log_uncond "  Running %s bool invgen..." (
       if two_state then "two-state" else "one-state"
     ) ;
->>>>>>> 94f099bb
     InvGen.BoolInvGen.main
-      (Some max_depth) (Flags.modular () |> not) false two_state
+      (Some max_depth) true true two_state
       in_sys param sys
   in
   let run_int two_state =
-    Event.log_uncond "Running %s int invgen..." (
+    Event.log_uncond "  Running %s int invgen..." (
       if two_state then "two-state" else "one-state"
     ) ;
     InvGen.IntInvGen.main
-      (Some max_depth) (Flags.modular () |> not) false two_state
+      (Some max_depth) true true two_state
       in_sys param sys
   in
   let run_real two_state =
-    Event.log_uncond "Running %s real invgen..." (
+    Event.log_uncond "  Running %s real invgen..." (
       if two_state then "two-state" else "one-state"
     ) ;
     InvGen.RealInvGen.main
-      (Some max_depth) (Flags.modular () |> not) false two_state
+      (Some max_depth) true true two_state
       in_sys param sys
   in
   let cond_cons cond_f cond_arg f two_state rest =
@@ -434,7 +417,7 @@
     |> cond_cons is_active `INVGENREAL run_real true
   in
 
-  Event.log_uncond "Generating contracts." ;
+  (* Event.log_uncond "Generating contracts." ; *)
 
   let trivial_too = Flags.Contracts.contract_gen_fine_grain () in
 
@@ -463,228 +446,22 @@
     ) SMap.empty
   in
 
-  Event.log_uncond "Dumping contracts to `%s`..." path ;
+  Event.log_uncond "  Dumping contracts to `%s`..." path ;
 
   let out_channel = open_out path in
   let fmt = Format.formatter_of_out_channel out_channel in
 
   Format.fprintf fmt
     "(*@[<v>@ \
-      The contract(s) below were generated automatically by the Kind 2@ \
+      The contract below was generated automatically by the Kind 2@ \
       model-checker.@ \
       @ http://kind2-mc.github.io/kind2/\
     @]@ *)@.@.@.@." ;
 
-<<<<<<< HEAD
-  let rec loop = function
-    | [] -> ()
-    | (sys, non_trivial, trivial) :: tail ->
-      let scope = Sys.scope_of_trans_sys sys in
-
-      let node = get_node scope in
-      let svar_source_map = node.N.state_var_source_map in
-      let source_of svar = SVM.find svar svar_source_map in
-      let filter_eligible terms =
-        Set.elements terms |> List.filter (
-          fun t ->
-            Term.state_vars_of_term t
-            |> SVS.for_all (
-              fun svar ->
-                try (
-                  match source_of svar with
-                  | N.Input | N.Output -> true
-                  | _ -> false
-                ) with Not_found -> false
-            )
-        )
-      in
-      let mentions_curr_output term =
-        Term.vars_of_term term
-        |> VSet.exists (
-          fun var ->
-            try (
-              match
-                Var.state_var_of_state_var_instance var |> source_of
-              with
-              | N.Output ->
-                Var.offset_of_state_var_instance var == Numeral.zero
-              | _ -> false
-            ) with _ -> false
-        )
-      in
-
-(*       let mentions_outputs_only =
-        List.filter (
-          fun t ->
-            Term.state_vars_of_term t
-            |> SVS.for_all (
-              fun svar ->
-                try (
-                  match source_of svar with
-                  N.Output -> true
-                  | _ -> false
-                ) with Not_found -> false
-            )
-        )
-      in *)
-
-      let is_pure_pre term =
-        match Term.var_offsets_of_term term with
-        | (Some _, Some hi) -> Num.(hi < zero)
-        | _ -> false
-      in
-
-      let non_trivial, trivial =
-        filter_eligible non_trivial,
-        filter_eligible trivial
-      in
-
-      Event.log_uncond
-        "  @[<v>\
-          Working on system %s:@   \
-          @[<v>\
-                trivial: @[<v>%a@]@ \
-            non_trivial: @[<v>%a@]\
-          @]
-        @]"
-        (sys_name sys)
-        (pp_print_list Term.pp_print_term "@ ") trivial
-        (pp_print_list Term.pp_print_term "@ ") non_trivial ;
-
-      let mk_not term =
-        match Term.destruct term with
-        | Tree.App (sym, [sub_term])
-        when Symbol.node_of_symbol sym = `NOT -> sub_term
-
-        | Tree.App (sym, sub_terms)
-        when Symbol.node_of_symbol sym = `GEQ -> Term.mk_lt sub_terms
-        | Tree.App (sym, sub_terms)
-        when Symbol.node_of_symbol sym = `GT -> Term.mk_leq sub_terms
-        | Tree.App (sym, sub_terms)
-        when Symbol.node_of_symbol sym = `LT -> Term.mk_geq sub_terms
-        | Tree.App (sym, sub_terms)
-        when Symbol.node_of_symbol sym = `LEQ -> Term.mk_gt sub_terms
-
-        | _ -> Term.mk_not term
-      in
-
-      let split terms =
-        let modes = Map.create 107 in
-        let insert_mode req ens =
-          (try Map.find modes req with Not_found -> Set.empty)
-          |> Set.add ens
-          |> Map.replace modes req
-        in
-        let rec loop assumptions guarantees = function
-          | term :: tail -> (
-            let reboot term =
-              term :: tail
-              |> List.rev_append (Set.elements assumptions)
-              |> List.rev_append (Set.elements guarantees)
-              |> loop Set.empty Set.empty
-            in
-
-            match Term.destruct term with
-
-            | Tree.App (sym, [lft ; rgt])
-            when Symbol.node_of_symbol sym = `IMPLIES -> (
-              let assumptions, guarantees =
-                match mentions_curr_output lft, mentions_curr_output rgt with
-                | (true, true) ->
-                  (* Not a mode, current outputs appear left and right. *)
-                  assumptions, Set.add term guarantees
-                | (false, true) ->
-                  (* Mode: [lft] does not mention the outputs and is the
-                  require. *)
-                  insert_mode lft rgt ;
-                  assumptions, guarantees
-                | (true, false) ->
-                  (* Mode: [rgt] does not mention the outputs and is the
-                  require. *)
-                  insert_mode (mk_not rgt) (mk_not lft) ;
-                  assumptions, guarantees
-                | (false, false) ->
-                  (* No output mentioned at all, it's an assumption. *)
-                  Set.add term assumptions, guarantees
-              in
-              loop assumptions guarantees tail
-            )
-
-            | Tree.App (sym, [lft ; rgt])
-            when Symbol.node_of_symbol sym = `EQ && lft == Term.t_true ->
-              reboot rgt
-
-            | Tree.App (sym, [lft ; rgt])
-            when Symbol.node_of_symbol sym = `EQ && rgt == Term.t_true ->
-              reboot lft
-
-            | Tree.App (sym, [lft ; rgt])
-            when Symbol.node_of_symbol sym = `EQ && rgt == Term.t_false ->
-              reboot (mk_not lft)
-
-            | Tree.App (sym, [lft ; rgt])
-            when Symbol.node_of_symbol sym = `EQ && lft == Term.t_false ->
-              reboot (mk_not rgt)
-
-            | Tree.App (sym, [lft ; rgt])
-            when Symbol.node_of_symbol sym = `EQ && (
-              Set.mem lft guarantees || List.mem lft tail
-            ) ->
-              reboot rgt
-
-            | Tree.App (sym, [lft ; rgt])
-            when Symbol.node_of_symbol sym = `EQ && (
-              Set.mem rgt guarantees || List.mem rgt tail
-            ) ->
-              reboot lft
-
-            | _ ->
-              let assumptions, guarantees =
-                if mentions_curr_output term then
-                  (* Guarantee. *)
-                  assumptions, Set.add term guarantees
-                else 
-                  (* if mentions_outputs_only term *)
-                  (* Assumption. *)
-                  Set.add term assumptions, guarantees
-              in
-              loop assumptions guarantees tail
-          )
-          | [] -> Set.elements assumptions, Set.elements guarantees
-        in
-        let assumptions, guarantees = loop Set.empty Set.empty terms in
-        let should_keep term =
-          (* If all vars at [-1] and version bumped at [0] is known,
-          discard. *)
-          not (
-            is_pure_pre term && (
-              let at_0 = Term.bump_state Numeral.one term in
-              List.mem at_0 assumptions ||
-              List.mem at_0 guarantees
-            )
-          )
-        in
-
-        assumptions |> List.filter should_keep,
-        guarantees |> List.filter should_keep,
-        Map.fold (
-          fun req enss acc -> (req, Set.elements enss) :: acc
-        ) modes []
-      in
-
-      let assumptions, guarantees, modes =
-        ( if Flags.Contracts.contract_gen_fine_grain () then
-            List.rev_append non_trivial trivial
-          else non_trivial
-        ) |> split
-      in
-
-=======
   contracts |> SMap.iter (
     fun _ (sys, node, locals, sub_contracts) ->
-      Event.log_uncond "Generating contract for %a..." fmt_sys_name sys ;
+      Event.log L_info "Generating contract for %a..." fmt_sys_name sys ;
       
->>>>>>> 94f099bb
       Format.fprintf fmt
         "(* Contract for node %s. *)@.contract %s_spec %a@.let@[<v 2>"
         (sys_name sys) (sys_name sys) fmt_sig node ;
@@ -709,6 +486,8 @@
       Format.fprintf fmt "@]@.tel@.@."
   ) ;
 
+  Event.log_uncond "  Done with contract generation." ;
+
   close_out out_channel ;
 
 
