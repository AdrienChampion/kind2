--- conflicted
+++ resolved
@@ -392,7 +392,11 @@
 (** Convert a position of the lexer to a position *)
 val position_of_lexing : Lexing.position -> position
 
-<<<<<<< HEAD
+
+(** Pretty print a backtrace *)
+val print_backtrace : Format.formatter -> Printexc.raw_backtrace -> unit
+
+
 (** Extract scope from a concatenated name *)
 val extract_scope_name : string -> string * string list
 
@@ -404,12 +408,6 @@
 
 val files_cat_open : ?add_prefix:(Format.formatter -> unit) ->
   string list -> string -> Unix.file_descr
-=======
-
-(** Pretty print a backtrace *)
-val print_backtrace : Format.formatter -> Printexc.raw_backtrace -> unit
-
->>>>>>> 628b2252
 
 (* 
    Local Variables:
