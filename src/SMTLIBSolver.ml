(* This file is part of the Kind 2 model checker.

   Copyright (c) 2014 by the Board of Trustees of the University of Iowa

   Licensed under the Apache License, Version 2.0 (the "License"); you
   may not use this file except in compliance with the License.  You
   may obtain a copy of the License at

   http://www.apache.org/licenses/LICENSE-2.0 

   Unless required by applicable law or agreed to in writing, software
   distributed under the License is distributed on an "AS IS" BASIS,
   WITHOUT WARRANTIES OR CONDITIONS OF ANY KIND, either express or
   implied. See the License for the specific language governing
   permissions and limitations under the License. 

*)

open Lib
open SolverResponse

<<<<<<< HEAD
module Event = struct 
  let get_module () = `Parser
  let log _ = Format.printf
end

=======
(* Dummy Event module when compiling a custom toplevel
module Event = 
struct
  let get_module () = `Parser
  let log _ = Format.printf
end
*)
>>>>>>> 1412a7e4
  
(* ********************************************************************* *)
(* Types                                                                 *)
(* ********************************************************************* *)

type _ command_type =
  | NoRespCmd : no_response command_type
  | Cmd : decl_response command_type
  | CheckSatCmd : check_sat_response command_type
  | GetValueCmd : get_value_response command_type
  | GetUnsatCoreCmd : get_unsat_core_response command_type
  | CustomCmd : (int -> custom_response command_type) 


let s_success = HString.mk_hstring "success"
let s_unsupported = HString.mk_hstring "unsupported"
let s_error = HString.mk_hstring "error"
let s_sat = HString.mk_hstring "sat"
let s_unsat = HString.mk_hstring "unsat"
let s_unknown = HString.mk_hstring "unknown"

module Make (Driver : SolverDriver.S) : SolverSig.S = struct

  open Driver
  module Conv = SMTExpr.Converter(Driver)
  open Conv 

  (* Configuration *)
  type config =
    { solver_cmd : string array;    (* Command line arguments for the
                                       solver *)
    }


  (* Solver instance *)
  type t = 
    { solver_config : config;           (* Configuration of the solver
                                           instance *)
      solver_pid : int;                 (* PID of the solver process *)
      solver_stdin : Unix.file_descr;   (* File descriptor of solver's stdin *)
      solver_lexbuf : Lexing.lexbuf;    (* Lexing buffer on solver's
                                           stdout *)
      solver_stdout : Unix.file_descr;  (* File descriptor of solver's
                                           stdout *)
      solver_stderr : Unix.file_descr;  (* File descriptor of solver's
                                           stderr *)
      solver_trace_cmd : string -> unit;
      (* Tracing function for commands *)

      solver_trace_res : response -> unit;
      (* Tracing function for responses *)

      solver_trace_coms : string -> unit;
      (* Tracing function for outputing comments *)
    }

    
  (***** TODO from smtexpr : inline this later on *****)


  (* Return a solver response of an S-expression *)
  let response_of_sexpr : HStringSExpr.t -> decl_response = function 

    (* Successful command *)
    | HStringSExpr.Atom s when s == s_success -> `Success 

    (* Unsupported command *)
    | HStringSExpr.Atom s when s == s_unsupported -> `Unsupported

    (* Error *)
    | HStringSExpr.List 
        [HStringSExpr.Atom s; HStringSExpr.Atom e ] when s == s_error -> 
      `Error (HString.string_of_hstring e)

    (* Invalid response *)
    | e -> 

      raise 
        (Failure 
           ("Invalid solver response " ^ HStringSExpr.string_of_sexpr e))

  
  (* Return a solver response to a check-sat command of an S-expression *)
  let check_sat_response_of_sexpr = function 

    | HStringSExpr.Atom s when s == s_sat -> `Sat
    | HStringSExpr.Atom s when s == s_unsat -> `Unsat
    | HStringSExpr.Atom s when s == s_unknown -> `Unknown
    (* | r -> Response (response_of_sexpr r) *)
    | e -> 
      raise 
        (Failure 
           ("Invalid solver response " ^ HStringSExpr.string_of_sexpr e))


  (* Helper function to return a solver response to a get-value command
     as expression pairs *)
  let rec get_value_response_of_sexpr' accum = function 
    | [] -> `Values (List.rev accum)
    | HStringSExpr.List [ e; v ] :: tl -> 

      (debug smtexpr
          "get_value_response_of_sexpr: %a is %a"
          HStringSExpr.pp_print_sexpr e
          HStringSExpr.pp_print_sexpr v
       in

       get_value_response_of_sexpr' 
         ((((expr_of_string_sexpr e) :> SMTExpr.t), 
           ((expr_of_string_sexpr v :> SMTExpr.t))) :: 
          accum) 
         tl)

    (* Hack for CVC4's (- 1).0 expressions *)
    | HStringSExpr.List [ e; v; HStringSExpr.Atom d ] :: tl 
      when d == HString.mk_hstring ".0" ->
      
      get_value_response_of_sexpr' 
        accum
        (HStringSExpr.List [ e; v ] :: tl)

    | e :: _ -> 

      (debug smtexpr
          "get_value_response_of_sexpr: %a"
          HStringSExpr.pp_print_sexpr e
       in

       invalid_arg "get_value_response_of_sexpr")


  (* Return a solver response to a get-value command as expression pairs *)
  let get_value_response_of_sexpr = function 

    (* Solver returned error message 

       Must match for error first, because we may get (error "xxx") or
       ((x 1)) which are both lists *)
    | HStringSExpr.List 
        [HStringSExpr.Atom s; 
         HStringSExpr.Atom e ] when s == s_error -> 
      `Error (HString.string_of_hstring e)

    (* Solver returned a list not starting with an error atom  *)
    | HStringSExpr.List l -> get_value_response_of_sexpr' [] l

    (* Solver returned other response *)
    | e -> 
      raise 
        (Failure 
           ("Invalid solver response " ^ HStringSExpr.string_of_sexpr e))


  (* Return a solver response to a get-unsat-core command as list of strings *)
  let get_unsat_core_response_of_sexpr = function 

    (* Solver returned error message Must match for error first *)
    | HStringSExpr.List 
        [HStringSExpr.Atom s; HStringSExpr.Atom e ]
      when s == s_error -> 
      `Error (HString.string_of_hstring e)

    (* Solver returned a list not starting with an error atom *)
    | HStringSExpr.List l -> 

      (* Convert list of atoms to list of strings *)
      `Unsat_core
        (List.map
           (function 
             | HStringSExpr.Atom n -> (HString.string_of_hstring n)
             | _ -> invalid_arg "get_unsat_core_response_of_sexpr")
           l)

    (* Solver returned other response *)
    | e -> 
      raise 
        (Failure 
           ("Invalid solver response " ^ HStringSExpr.string_of_sexpr e))


  (* Return a solver response to a custom command *)
  let get_custom_command_response_of_sexpr = function 

    (* Solver returned error message 

       Must match for error first, because we may get (error "xxx") or
       ((x 1)) which are both lists *)
    | HStringSExpr.List 
        [HStringSExpr.Atom s; HStringSExpr.Atom e ] 
      when s == s_error -> 
      `Error (HString.string_of_hstring e)

    (* Solver returned success message *)
    | HStringSExpr.Atom s when s == s_success -> `Success 

    | _ -> `NoResponse



  (* ********************************************************************* *)
  (* Helper functions to execute commands                                  *)
  (* ********************************************************************* *)


  (* Read an S-expression from the solver output *)
  let expr_of_solver_lexbuf { solver_lexbuf = lexbuf } = 

    (* Parse S-expression and return *)
    SExprParser.sexp SExprLexer.main lexbuf 


  (* Parse the solver response to a command *)
  let get_command_response solver timeout = 

    (* Return response *)
    response_of_sexpr (expr_of_solver_lexbuf solver)


  (* Parse the solver response to a check-sat command *)
  let get_check_sat_response solver timeout = 

    (* Return response *)
    check_sat_response_of_sexpr (expr_of_solver_lexbuf solver)


  (* Parse the solver response to a get-value command *)
  let get_get_value_response solver timeout = 

    (* Return response *)
    get_value_response_of_sexpr (expr_of_solver_lexbuf solver)


  (* Parse the solver response to a get-unsat-core command *)
  let get_get_unsat_core_response solver timeout = 

    (* Return response *)
    get_unsat_core_response_of_sexpr (expr_of_solver_lexbuf solver)


  (* Get n S-expressions from the solver *)
  let rec get_custom_command_result solver accum = function 

    (* Terminate recursion and return result *)
    | i when i <= 0 -> List.rev accum

    (* Get one S-expression and recurse to get remaining results *)
    | i -> 

      get_custom_command_result 
        solver
        (expr_of_solver_lexbuf solver :: accum) 
        (pred i)


  (* Parse the solver response to a custom command *)
  let get_custom_command_response num_res solver timeout = 

    (* Get response from solver *)
    let response = expr_of_solver_lexbuf solver in

    (* Get result only upon success *)
    match get_custom_command_response_of_sexpr response with 

    (* First line of reply is success status *)
    | `Success -> 

      (* Get remaining results *)
      let result = get_custom_command_result solver [] num_res in

      (* Return response and result *)
      `Custom result 

    (* First line of reply is neither error nor success *)
    | `NoResponse -> 

      (* Use already consumed first result and get remaining results *)
      let result = 
        response :: get_custom_command_result solver [] (pred num_res) 
      in

      (* Return success and result *)
      `Custom result

    (* First line of reply is error or unsupported *)
    | `Error _ as r ->

      (* Return response and empty result *)
      r


  let get_any_response : type r. t -> int -> r command_type -> r =
    fun solver timeout -> function
      | NoRespCmd -> `NoResponse
      | Cmd -> get_command_response solver timeout
      | CheckSatCmd -> get_check_sat_response solver timeout
      | GetValueCmd -> get_get_value_response solver timeout
      | GetUnsatCoreCmd -> get_get_unsat_core_response solver timeout
      | CustomCmd num_res -> get_custom_command_response num_res solver timeout


  (* Send the command to the solver instance *)
  let send_command
      cmd_type
      ({ solver_stdin = solver_stdin; } as solver)
      command 
      timeout = 

    (* Get an output channel to write to solver's stdin *)
    let solver_stdin_ch = Unix.out_channel_of_descr solver_stdin in

    (* Get a pretty-printing formatter writing to solver's stdin *)
    let solver_stdin_formatter = 
      Format.formatter_of_out_channel solver_stdin_ch 
    in

    (* Send command to solver *)
    Format.pp_print_string solver_stdin_formatter command;

    (* Print newline and flush formatter *)
    Format.pp_print_newline solver_stdin_formatter ();

    (* Wait for response without timeout *)
    let res = get_any_response solver timeout cmd_type in

    (* Return response *)
    res

  (* Samme as above but additionnaly trace the co mmands and responses *)
  let send_command_and_trace =
    fun cmd_type solver command timeout -> 

    (* Trace the command *)
    solver.solver_trace_cmd command;

    (* Send the command to the solver and get the response *)
    let res = send_command cmd_type solver command timeout in

    (* Trace the response of the solver *)
    solver.solver_trace_res (res :> response);

    res

  (* Execute a command and return the response *)
  let execute_command = send_command_and_trace Cmd

  (* Execute a command without logging in the trace and return the response *)
  let execute_command_no_trace = send_command Cmd

  (* Execute a command and do not parse a response *)
  let execute_command_no_response = send_command_and_trace NoRespCmd

  (* Execute a check-sat command and return the response *)
  let execute_check_sat_command = send_command_and_trace CheckSatCmd

  (* Execute a get-value command and return the response *)
  let execute_get_value_command = send_command_and_trace GetValueCmd

  (* Execute a get-unsat-core command and return the response *)
  let execute_get_unsat_core_command = send_command_and_trace GetUnsatCoreCmd

  (* Execute a custom command and return the response *)
  let execute_custom_command' solver command timeout num_res = 
    send_command_and_trace (CustomCmd num_res) solver command timeout


  (* ********************************************************************* *)
  (* Commands                                                              *)
  (* ********************************************************************* *)


  (* Declare a new function symbol *)
  let declare_fun solver fun_symbol arg_sorts res_sort = 

    let cmd = 
      Format.sprintf 
        "@[<hv 1>(declare-fun@ %s@ @[<hv 1>%s@]@ %s)@]" 
        fun_symbol
        (paren_string_of_string_list (List.map string_of_sort arg_sorts))
        (string_of_sort res_sort)
    in

    (* Send command to the solver without timeout *)
    execute_command solver cmd 0


  (* Define a new function symbol as an abbreviation for an expression *)
  let define_fun solver fun_symbol arg_vars res_sort defn = 

    let cmd =
      Format.asprintf
        "@[<hv 1>(define-fun@ %s@ @[<hv 1>(%a)@]@ %s@ %a)@]" 
        fun_symbol
        (pp_print_list
           (fun ppf var -> 
              Format.fprintf ppf "(%s %s)" 
                (Var.string_of_var var)
                (string_of_sort (Var.type_of_var var)))
           "@ ")
        arg_vars
        (string_of_sort res_sort)
        pp_print_expr defn
    in

    (* Send command to the solver without timeout *)
    execute_command solver cmd 0


  (* Assert the expression *)
  let assert_expr solver expr = 

    let cmd = 
      Format.sprintf
        "@[<hv 1>(assert@ @[<hv>%s@])@]" 
        (string_of_expr expr) in

    (* Send command to the solver without timeout *)
    execute_command solver cmd 0


  (* Push a number of empty assertion sets to the stack *)
  let push solver scopes = 

    let cmd = Format.sprintf "@[<hv 1>(push@ %d)@]" scopes in

    (* Send command to the solver without timeout *)
    execute_command solver cmd 0


  (* Pop a number of assertion sets from the stack *)
  let pop solver scopes  = 

    let cmd = Format.sprintf "@[<hv 1>(pop@ %d)@]" scopes in

    (* Send command to the solver without timeout *)
    execute_command solver cmd 0


  (* Check satisfiability of the asserted expressions *)
  let check_sat ?(timeout = 0) solver = 

    let cmd = match timeout with 
      | i when i <= 0 -> Format.sprintf "@[<hv 1>(check-sat)@]"
      | _ -> check_sat_limited_cmd timeout
    in

    (* Send command to the solver without timeout *)
    execute_check_sat_command solver cmd 0


  let check_sat_assuming_supported = Driver.check_sat_assuming_supported

  (* Check satisfiability of the asserted expressions *)
  let check_sat_assuming solver exprs =
    (* Retrieving command from solver info. *)
    let command = check_sat_assuming_cmd () in
    
    (* Building the complete command. *)
    let cmd =
      exprs
      |> List.fold_left
        ( fun s e -> 
           Format.sprintf "%s %s" s (string_of_expr e) )
        command
      |> Format.sprintf "(%s)"
    in

    (* Send command to the solver without timeout *)
    execute_check_sat_command solver cmd 0


  (* Get values of expressions in the model *)
  let get_value solver expr_list = 

    (* The command to send to the solver *)
    let cmd = 
      Format.asprintf
        "@[<hv 1>(get-value@ @[<hv 1>(%a)@])@]" 
        (pp_print_list pp_print_expr "@ ") expr_list;
    in

    (* Send command to the solver without timeout *)
    execute_get_value_command solver cmd 0


  (* Get an unsatisfiable core *)
  let get_unsat_core solver = 

    (* The command to send to the solver *)
    let cmd = 
      Format.sprintf "@[<hv 1>(get-unsat-core)@]"
    in

    (* Send command to the solver without timeout *)
    execute_get_unsat_core_command solver cmd 0


  (* Execute a custom command and return the response *)
  let execute_custom_command solver cmd args num_res = 

    (* The command to send to the solver *)
    let cmd = 
      if args = [] then 
        Format.sprintf 
          "@[<hv 1>(%s)@]" 
          cmd
      else
        Format.sprintf 
          "@[<hv 1>(%s@ %s)@]" 
          cmd
          (string_of_t (pp_print_list pp_print_custom_arg " ") args)
    in

    (* Send command to the solver without timeout *)
    execute_custom_command' solver cmd 0 num_res 


  (* Execute a custom command and return the response *)
  let execute_custom_check_sat_command cmd solver = 

    (* Send command to the solver without timeout *)
    execute_check_sat_command solver cmd 0


  (* ********************************************************************* *)
  (* Solver commands tracing                                               *)
  (* ********************************************************************* *)

  (* Formatter writing to SMT trace file *)
  let create_trace_ppf id = 

    (* Tracing of SMT commands enabled? *)
    if Flags.smt_trace () then 

      (* Name of SMT trace file *)
      let trace_filename = 
        Filename.concat
          (Flags.smt_trace_dir ())
          (Format.sprintf "%s.%s.%d.%s" 
             (Filename.basename (Flags.input_file ()))
             (suffix_of_kind_module (Event.get_module ()))
             id
             trace_extension
          )
      in

      try

        (* Open file for output, may fail *)
        let trace_oc = open_out trace_filename in

        Event.log L_debug
          "Tracing output of SMT solver instance to %s"
          trace_filename;

        (* Return formatter *)
        Some (Format.formatter_of_out_channel trace_oc)

      (* Silently fail *)
      with Sys_error e -> 

        Event.log L_debug
          "Failed to open trace file for SMT solver %s"
          e;

        None 

    else

      (* Do not trace SMT commands *)
      None 

  (* Set the formatter to print commented and return a function to reset the
   printing of the formatter *)
  let set_commented_formatter ppf =
    let fmt_out_fun = Format.pp_get_formatter_out_functions ppf () in

    let reset_ppf ppf = 
      Format.fprintf ppf "@?";
      Format.pp_set_formatter_out_functions ppf fmt_out_fun;
      Format.fprintf ppf "@.";
      Format.fprintf ppf "@\n"
    in

    let op, cl = comment_delims in

    Format.pp_set_formatter_out_functions 
      ppf 
      { fmt_out_fun with 
        Format.out_newline = (fun () ->
            fmt_out_fun.Format.out_string
              (" "^cl^"\n"^op^" ")
              0 (3 + String.length op + String.length cl ));
        Format.out_flush = (fun n ->
            fmt_out_fun.Format.out_string (" "^cl) 0 (1 + String.length cl);
            fmt_out_fun.Format.out_flush n
          );
      };

    reset_ppf

  (* Tracing of commands *)
  let trace_cmd solver_ppf cmd = match solver_ppf with
    | Some ppf -> Format.fprintf ppf "%s@." cmd
    | None -> ()

  (* Tracing of responses *)
  let trace_res solver_ppf res = match solver_ppf with
    | Some ppf ->
      let op, _ = comment_delims in
      let reset_ppf = set_commented_formatter ppf in
      Format.kfprintf reset_ppf ppf "%s %a" op pp_print_response res
    | None -> ()

  (* Tracing of comments *)
  let trace_coms solver_ppf com = match solver_ppf with
    | Some ppf ->
      let op, _ = comment_delims in
      let reset_ppf = set_commented_formatter ppf in
      Format.kfprintf reset_ppf ppf "%s %s" op com
    | None -> ()


  (* ********************************************************************* *)
  (* Creating and deleting solver instances                                *)
  (* ********************************************************************* *)


  (* Create an instance of the solver *)
  let create_instance
      ?(produce_assignments=false)
      ?(produce_proofs=false)
      ?(produce_cores=false)
      logic
      id =

    (* Get autoconfigured configuration *)
    let solver_cmd  = Driver.cmd_line () in
    let config = { solver_cmd = solver_cmd } in

    (* Name of executable is first argument 

       TODO: expand ~ *)
    let solver_executable = solver_cmd.(0) in

    (* Create pipes for input, output and error output *)
    let solver_stdin_in, solver_stdin_out = Unix.pipe () in
    let solver_stdout_in, solver_stdout_out = Unix.pipe () in 
    let solver_stderr_in, solver_stderr_out = Unix.pipe () in 

    (* Create solver process *)
    let solver_pid = 
      Unix.create_process 
        solver_executable 
        solver_cmd 
        solver_stdin_in
        solver_stdout_out
        solver_stderr_out
    in

    (* Close our end of the pipe which has been duplicated by the
       process *)
    Unix.close solver_stdin_in;
    Unix.close solver_stdout_out; 
    Unix.close solver_stderr_out; 

    (* Get an output channel to read from solver's stdout *)
    let solver_stdout_ch = Unix.in_channel_of_descr solver_stdout_in in

    (* Create a lexing buffer on solver's stdout *)
    let solver_lexbuf = Lexing.from_channel solver_stdout_ch in

    (* Create trace functions *)
    let trace_ppf = create_trace_ppf id in
    (* TODO change params to erase pretty printing -- Format.pp_set_margin ppf *)
    let ftrace_cmd = trace_cmd trace_ppf in
    let ftrace_res = trace_res trace_ppf in
    let ftrace_coms = trace_coms trace_ppf in

    (* Create the solver instance *)
    let solver =
      { solver_config = config;
        solver_pid = solver_pid;
        solver_stdin = solver_stdin_out; 
        solver_lexbuf = solver_lexbuf; 
        solver_stdout = solver_stdout_in; 
        solver_stderr = solver_stderr_in;
        solver_trace_cmd = ftrace_cmd;
        solver_trace_res = ftrace_res;
        solver_trace_coms = ftrace_coms; }
    in

    let header_logic = function
      | `detect -> []
      | _ -> [Format.sprintf "(set-logic %s)" (string_of_logic logic)]
    in
    
    let headers =
      "(set-option :print-success true)" ::
      (headers ()) @
      [ 
        (* Format.sprintf "(set-option :produce-models %B)" produce_models :: *)
        Format.sprintf "(set-option :produce-assignments %B)" produce_assignments;
        Format.sprintf "(set-option :produce-unsat-cores %B)" produce_cores
      ] @
      (header_logic logic)
    in

    (* Print specific headers specifications *)
    List.iter (fun cmd ->
        match (debug smt "%s" cmd in
               execute_command solver cmd 0)
        with 
        | `Success -> () 
        | _ -> raise (Failure ("Failed to add header: "^cmd))
    ) headers;


    (* Return solver instance *)
    solver



  (* Delete the solver instance by sending the exit command and wait for
     the solver process to exit *)
  let delete_instance 
      ({ solver_pid = solver_pid ;
         solver_stdin = solver_stdin ;
         solver_stdout = solver_stdout;
         solver_stderr = solver_stderr } as solver) =

    (* Execute exit command, do not parse response

       If we are interrupted while waiting for a solver response, the
       response to (exit) will be the response to the previous
       command. Hence, ignore these stale respones on the output
       channel *)

    let _ = execute_command_no_response solver "(exit)" 0 in

    (* Wait for process to terminate *)
    let _, process_status = Unix.waitpid [] solver_pid in

    (

      (* Check termination status of solver *)
      match process_status with

      (* Exit with code *)
      | Unix.WEXITED c -> 
        (debug smt "Solver exited with code %d" c end)

      (* Killed by signal *)
      | Unix.WSIGNALED s -> 
        (debug smt "Solver killed with signal %d" s end)

      (* Stopped by signal *)
      | Unix.WSTOPPED s -> 
        (debug smt "Solver stopped by signal %d" s end)

    );

    (* Close file descriptors of solver *)
    Unix.close solver_stdin;
    Unix.close solver_stdout;
    Unix.close solver_stderr


    (* Output a comment into the trace *)
    let trace_comment solver comment = 
      solver.solver_trace_coms comment

    



  module Create (P : SolverSig.Params) : SolverSig.Inst = struct

    module Conv = Conv
    
    let solver = create_instance
        ~produce_assignments:P.produce_assignments
        ~produce_cores:P.produce_cores
        ~produce_proofs:P.produce_proofs
        P.logic P.id

    let delete_instance () = delete_instance solver


    let declare_fun = declare_fun solver
    let define_fun = define_fun solver
    let assert_expr = assert_expr solver

    let push = push solver
    let pop = pop solver
    let check_sat ?(timeout = 0) () = check_sat ~timeout solver
    let check_sat_assuming = check_sat_assuming solver

    let check_sat_assuming_supported = check_sat_assuming_supported
    let get_value = get_value solver
    let get_unsat_core () = get_unsat_core solver

    let execute_custom_command = execute_custom_command solver
    let execute_custom_check_sat_command cmd = execute_custom_check_sat_command cmd solver
    let trace_comment = trace_comment solver
    
  end


end



(* 
   Local Variables:
   compile-command: "make -C .. -k"
   tuareg-interactive-program: "./kind2.top -I ./_build -I ./_build/SExpr"
   indent-tabs-mode: nil
   End: 
*)<|MERGE_RESOLUTION|>--- conflicted
+++ resolved
@@ -19,13 +19,6 @@
 open Lib
 open SolverResponse
 
-<<<<<<< HEAD
-module Event = struct 
-  let get_module () = `Parser
-  let log _ = Format.printf
-end
-
-=======
 (* Dummy Event module when compiling a custom toplevel
 module Event = 
 struct
@@ -33,7 +26,6 @@
   let log _ = Format.printf
 end
 *)
->>>>>>> 1412a7e4
   
 (* ********************************************************************* *)
 (* Types                                                                 *)
