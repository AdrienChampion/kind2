--- conflicted
+++ resolved
@@ -189,10 +189,6 @@
     else if falsifiable then status_unsafe
     else status_safe
   in
-<<<<<<< HEAD
-
-=======
->>>>>>> e1f8e9e4
   (* Exit status. *)
   exit_status
 
