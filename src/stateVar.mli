(* This file is part of the Kind 2 model checker.

   Copyright (c) 2014 by the Board of Trustees of the University of Iowa

   Licensed under the Apache License, Version 2.0 (the "License"); you
   may not use this file except in compliance with the License.  You
   may obtain a copy of the License at

   http://www.apache.org/licenses/LICENSE-2.0 

   Unless required by applicable law or agreed to in writing, software
   distributed under the License is distributed on an "AS IS" BASIS,
   WITHOUT WARRANTIES OR CONDITIONS OF ANY KIND, either express or
   implied. See the License for the specific language governing
   permissions and limitations under the License. 

*)

(** State variables 

    Every state variable is associated with an uninterpreted function
    symbol that is substituted for the state variable when creating
    expressions for the SMT solvers.

    State variables do not occur directly in terms, but as instances
    in a particular state, see {!Var}.

    @author Christoph Sticksel *)

(** {1 Types and hash-consing} *)

(** State variable 

    A state state variable is a pair of its identifier and its scope,
    which is a list of identifiers. *)
type state_var = private string * string list

(** Hashconsed state variable *)
type t


(** {1 Hashtables, maps and sets} *)

(** Comparison function on state variables *)
val compare_state_vars : t -> t -> int

(** Equality function on state variables *)
val equal_state_vars : t -> t -> bool

(** Hashing function on state variables *)
val hash_state_var : t -> int

(** Hash table over state variables *)
module StateVarHashtbl : Hashtbl.S with type key = t

(** Set over state variables *)
module StateVarSet : sig include Set.S with type elt = t end

(** Map over state variables *)
module StateVarMap : Map.S with type key = t


(** {1 Constructor} *)

(** [mk_state_var n s t i] declares a state variable of name [n] with
    scope [s], type [t] and indexes [i]. The optional labeled
    arguments [?is_input], [?is_const] and [?for_inv_gen] flag the
    variable as an input, as constant and as usable as a candidate for
    invariant generation, respectively. Their defaults are [false],
    [false] and [true].

    Declaring a state variable again with the same signature is
    harmless and will simply return the previously declared state
    variable. However, re-declaring a state variable with a different
    signature will raise an [Invalid_argument] exception. *)
val mk_state_var : ?is_input:bool -> ?is_const:bool -> ?for_inv_gen:bool -> string -> string list -> Type.t -> Type.t list -> t

(** Import a state variable from a different instance into this
   hashcons table *)
val import : t -> t

(** {1 Accessor functions} *)

(** Return a previously declared state variable *)
val state_var_of_string : string * string list -> t 

(** Return the name of the state variable *)
val name_of_state_var : t -> string

(** Return the name of the state variable *)
val scope_of_state_var : t -> string list

(** Return the type of the variable *)
val type_of_state_var : t -> Type.t

<<<<<<< HEAD
(** Return the indexes of the variable *)
val indexes_of_state_var : t -> Type.t list
=======
(** Change the type of a state variable *)
val change_type_of_state_var : t -> Type.t -> unit
>>>>>>> 40baee68

(** Return the uninterpreted function symbol of the variable *)
val uf_symbol_of_state_var : t -> UfSymbol.t

(** Return the uninterpreted function symbol of the variable *)
val state_var_of_uf_symbol : UfSymbol.t -> t

(** Return true if the state variable is an input *)
val is_input : t -> bool

(** Return true if the state variable is constant *)
val is_const : t -> bool

(** Return true if state variable is to be used in invariant generation *)
val for_inv_gen : t -> bool

(** Set or unset flag to use state variable in invariant generation *)
val set_for_inv_gen : bool -> t -> unit

(** {1 Iterators over defined state variables} *)

(** [fold f a] computes [(f sN tN uN ... (f s2 t2 u2 (f s1 t1 u1
    a))...)], where [sI], [tI] and [uI], respectively are the name of
    the state variable, its types and its associated uninterpreted
    function symbol. *)
val fold : (t -> 'a -> 'a) -> 'a -> 'a 

(** [iter f] calls [f s t u] for every state variable with [s] being
    the name of the variable, [t] its type and [u] its associated
    uninterpreted function symbol. *)
val iter : (t -> unit) -> unit


(** {1 Pretty-printing} *)

(** Pretty-print a state variable *)
val pp_print_state_var : Format.formatter -> t -> unit

(** Return a string representation of a symbol *)
val string_of_state_var : t -> string

val stats : unit -> int * int * int * int * int * int


(* 
   Local Variables:
   compile-command: "make -C .. -k"
   tuareg-interactive-program: "./kind2.top -I ./_build -I ./_build/SExpr"
   indent-tabs-mode: nil
   End: 
*)<|MERGE_RESOLUTION|>--- conflicted
+++ resolved
@@ -93,13 +93,11 @@
 (** Return the type of the variable *)
 val type_of_state_var : t -> Type.t
 
-<<<<<<< HEAD
 (** Return the indexes of the variable *)
 val indexes_of_state_var : t -> Type.t list
-=======
+
 (** Change the type of a state variable *)
 val change_type_of_state_var : t -> Type.t -> unit
->>>>>>> 40baee68
 
 (** Return the uninterpreted function symbol of the variable *)
 val uf_symbol_of_state_var : t -> UfSymbol.t
