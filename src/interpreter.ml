(* This file is part of the Kind 2 model checker.

   Copyright (c) 2014 by the Board of Trustees of the University of Iowa

   Licensed under the Apache License, Version 2.0 (the "License"); you
   may not use this file except in compliance with the License.  You
   may obtain a copy of the License at

   http://www.apache.org/licenses/LICENSE-2.0 

   Unless required by applicable law or agreed to in writing, software
   distributed under the License is distributed on an "AS IS" BASIS,
   WITHOUT WARRANTIES OR CONDITIONS OF ANY KIND, either express or
   implied. See the License for the specific language governing
   permissions and limitations under the License. 

*)

(*./kind2 --enable interpreter --debug smt --debug parse microwave.lus*)
open Lib


(* Solver instance if created *)
let ref_solver = ref None


(* Exit and terminate all processes here in case we are interrupted *)
let on_exit _ = 

  (* Delete solver instance if created *)
  (try 
     match !ref_solver with 
       | Some solver -> 
         SMTSolver.delete_instance solver;  
         ref_solver := None
       | None -> ()
   with 
     | e -> 
       Event.log L_error
         "Error deleting solver_init: %s" 
         (Printexc.to_string e))


(* Assert transition relation for all steps below [i] *)
let rec assert_trans solver t i =
  
  (* Instant zero is base instant *)
  if Numeral.(i < one) then () else  
    
    (

      (* Assert transition relation from [i-1] to [i] *)
      SMTSolver.assert_term solver (TransSys.trans_of_bound t i);
                            
      (* Continue with for [i-2] and [i-1] *)
      assert_trans solver t Numeral.(i - one)

    )
    

(* Main entry point *)
let main input_file trans_sys =

  Event.set_module `Interpreter;

  let input_scope = TransSys.get_scope trans_sys in

  if input_file = "" then 

    (* Counterexample *)
    let v = 

      (* Map every state variable to an empty list of values *)
      List.map 
        (fun sv -> (sv, []))
        (TransSys.state_vars trans_sys)

    in

    (* Output execution path *)
    Event.execution_path
      trans_sys 
      v

  else

    (* Read inputs from file *)
    let inputs = 

      try

        InputParser.read_file input_scope input_file 

      with Sys_error e -> 

        (* Output warning *)
        Event.log
          L_warn 
          "@[<v>Error reading interpreter input file.@,%s@]"
          e;

        raise (Failure "main")

    in

    (* Minimum number of steps in input *)
    let input_length = 
      List.fold_left 
        (fun accum (_, inputs) -> 
           min (if accum = 0 then max_int else accum) (List.length inputs))
        0
        inputs
    in

    (* Check if all inputs are of the same length *)
    List.iter
      (fun (state_var, inputs) -> 

         (* Is input longer than minimum? *)
         if List.length inputs > input_length then

           (* Output warning *)
           Event.log
             L_warn 
             "Input for %a is longer than other inputs"
             StateVar.pp_print_state_var state_var)

      inputs;

    (* Number of steps to simulate *)
    let steps = 

      match Flags.interpreter_steps () with 

        (* Simulate length of smallest input if number of steps not given *)
        | s when s <= 0 -> input_length

        (* Length of simulation given by user *)
        | s -> 

          (* Lenghth of simulation greater than input? *)
          if s > input_length then

            Event.log 
              L_warn 
              "Input is not long enough to simulate %d steps.\
               Simulation is nondeterministic." 
              input_length;

          (* Simulate for given length *)
          s

    in

    Event.log
      L_info
      "Interpreter running up to k=%d" 
      steps;

    (* Determine logic for the SMT solver *)
    let logic = TransSys.get_logic trans_sys in

    (* Create solver instance *)
    let solver = 
      SMTSolver.create_instance ~produce_assignments:true logic (Flags.smtsolver ())
    in

    (* Create a reference for the solver. Only used in on_exit. *)
    ref_solver := Some solver;
<<<<<<< HEAD

    (* Declare uninterpreted function symbols *)
    TransSys.iter_state_var_declarations
      trans_sys
      (SMTSolver.declare_fun solver);

    (* Define functions *)
    TransSys.iter_uf_definitions
      trans_sys
      (SMTSolver.define_fun solver);
=======
    
    (* Defining uf's and declaring variables. *)
    TransSys.init_define_fun_declare_vars_of_bounds
      trans_sys
      (S.define_fun solver)
      (S.declare_fun solver)
      Numeral.(~- one) Numeral.(of_int steps) ;
>>>>>>> 52bccd1e

    (* Assert initial state constraint *)
    SMTSolver.assert_term solver (TransSys.init_of_bound trans_sys Numeral.zero);

    (* Assert transition relation up to number of steps *)
    assert_trans solver trans_sys (Numeral.of_int steps);

    (* Assert equation of state variable and its value at each
       instant *)
    List.iter

      (fun (state_var, values) -> 

         List.iteri 
           (fun instant instant_value ->

              (* Only assert up to the maximum number of steps *)
              if instant < steps then

                (

                  (* Create variable at instant *)
                  let var = 
                    Var.mk_state_var_instance 
                      state_var 
                      (Numeral.of_int instant)
                  in

                  (* Constrain variable to its value at instant *)
                  let equation = 
                    Term.mk_eq [Term.mk_var var; instant_value] 
                  in

                  (* Assert equation *)
                  SMTSolver.assert_term solver equation))

           values)

      inputs;

    Event.log
      L_info 
      "Parsing interpreter input file %s"
      (Flags.input_file ()); 

    (* Run the system *)
    if (SMTSolver.check_sat solver) then

      (

        (* Extract execution path from model *)
        let path = 
          TransSys.path_from_model 
            trans_sys
            (SMTSolver.get_model solver)
            Numeral.(pred (of_int steps))
        in

        (* Output execution path *)
        Event.execution_path
          trans_sys 
          path

      )

    else

      (* Transition relation must be satisfiable *)
      Event.log L_error "Transition relation not satisfiable"
  

(* 
   Local Variables:
   compile-command: "make -C .. -k"
   tuareg-interactive-program: "./kind2.top -I ./_build -I ./_build/SExpr"
   indent-tabs-mode: nil
   End: 
*)<|MERGE_RESOLUTION|>--- conflicted
+++ resolved
@@ -167,26 +167,13 @@
 
     (* Create a reference for the solver. Only used in on_exit. *)
     ref_solver := Some solver;
-<<<<<<< HEAD
-
-    (* Declare uninterpreted function symbols *)
-    TransSys.iter_state_var_declarations
-      trans_sys
-      (SMTSolver.declare_fun solver);
-
-    (* Define functions *)
-    TransSys.iter_uf_definitions
-      trans_sys
-      (SMTSolver.define_fun solver);
-=======
     
     (* Defining uf's and declaring variables. *)
     TransSys.init_define_fun_declare_vars_of_bounds
       trans_sys
-      (S.define_fun solver)
-      (S.declare_fun solver)
+      (SMTSolver.define_fun solver)
+      (SMTSolver.declare_fun solver)
       Numeral.(~- one) Numeral.(of_int steps) ;
->>>>>>> 52bccd1e
 
     (* Assert initial state constraint *)
     SMTSolver.assert_term solver (TransSys.init_of_bound trans_sys Numeral.zero);
