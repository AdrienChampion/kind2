(* This file is part of the Kind 2 model checker.

   Copyright (c) 2014 by the Board of Trustees of the University of Iowa

   Licensed under the Apache License, Version 2.0 (the "License"); you
   may not use this file except in compliance with the License.  You
   may obtain a copy of the License at

   http://www.apache.org/licenses/LICENSE-2.0 

   Unless required by applicable law or agreed to in writing, software
   distributed under the License is distributed on an "AS IS" BASIS,
   WITHOUT WARRANTIES OR CONDITIONS OF ANY KIND, either express or
   implied. See the License for the specific language governing
   permissions and limitations under the License. 

*)

open Lib
open TermLib
open Actlit

let solver_ref = ref None

(* Output statistics *)
let print_stats () =

  Event.stat 
    [Stat.misc_stats_title, Stat.misc_stats;
     Stat.ind_stats_title, Stat.ind_stats;
     Stat.smt_stats_title, Stat.smt_stats]

(* Clean up before exit *)
let on_exit _ =

  (* Stopping all timers. *)
  Stat.ind_stop_timers ();
  Stat.smt_stop_timers ();

  (* Output statistics *)
  print_stats () ;

  (* Deleting solver instance if created. *)
  (try
      match !solver_ref with
      | None -> ()
      | Some solver ->
         SMTSolver.delete_instance solver |> ignore ;
         solver_ref := None
    with
    | e -> 
       Event.log L_error
                 "IND @[<v>Error deleting solver_init:@ %s@]"
                 (Printexc.to_string e))

let stop () = ()

(* Returns true if the input property is not an invariant and has not
   been disproved. *)
let is_unknown trans (s,_) =
  match TransSys.get_prop_status trans s with
  | TransSys.PropInvariant
  | TransSys.PropFalse _ -> false
  | _ -> true

(* Removes proved and disproved properties from a list of
   properties. *)
let clean_unknowns trans = List.filter (is_unknown trans)

(* Splits the input list of properties in three lists: disproved, true
   up to k, and others. ALSO, REMOVES PROVED PROPERTIES. *)
let split_unfalsifiable_rm_proved trans k =
  List.fold_left
    ( fun (dis,true_k,others) ((s,_) as p) ->
      match TransSys.get_prop_status trans s with
      | TransSys.PropInvariant ->
         (dis, true_k, others)
      | TransSys.PropFalse _ ->
         (p :: dis, true_k, others)
      | TransSys.PropKTrue n when n >= k ->
         (dis, p :: true_k, others)
      | _ ->
         (dis, true_k, p :: others) )
    ([], [], [])

(* Cleans unknown properties and the unfalsifiable properties found by
   step. The input list is of type (Numeral.t * properties) list, REV
   SORTED ON NUMERAL.  Returns the properties confirmed by base, the
   new unknown properties, and the new unfalsifiable ones. *)
let clean_properties trans unknowns unfalsifiables =
  let unknowns' = clean_unknowns trans unknowns in

  let rec loop confirmed = function
    | (k, unfls_k) :: tail as list ->

       (* Handling unfalsifiable properties at k. *)
       ( match split_unfalsifiable_rm_proved trans k unfls_k with

         | ([], confirmed', []) ->
            (* Only confirmed properties, base is above k so we loop. *)
            loop (List.rev_append confirmed' confirmed) tail

         | ([], confirmed', unfls_k') ->
            (* No disproved or confirmed properties. No need to loop
             since base has not been above this k yet. *)
            (
              (* Unfalsifiable properties confirmed by base. *)
              List.rev_append confirmed' confirmed,
              (* Unknown properties are the same as before after
                 clean. *)
              unknowns',
              (* Unfalsifiable properties. Reversed to restore the
                 inverse order. *)
              List.rev ((k,unfls_k') :: tail)
            )

         | (_, _, _) ->
            (* Some properties are disproved. All unfalsifiable
             properties in tail should be backtracked, as well as
             the ones for this k. *)
            let unknowns'' =
              list
              |> List.fold_left
                   ( fun unknws (_, props) ->
                     props
                     (* Cleaning props and appending. *)
                     |> List.fold_left
                          ( fun unknws' prop ->
                            if is_unknown trans prop then
                              (* Prop is neither proved or
                                 disproved. *)
                              prop :: unknws'
                            else
                              (* Prop has been proved or disproved. *)
                              unknws'
                          )
                          unknws
                   )
                   unknowns'
            in

            (
              (* Properties confirmed by base for a smaller k still
                 hold. *)
              confirmed,
              (* New unknown properties after the backtrack. *)
              unknowns'',
              (* No more unfalsifiable properties. *)
              []
            )
       )

    | [] -> (
      (* Properties confirmed by base. *)
      confirmed,
      (* No backtracking, unknown is unchanged. *)
      unknowns',
      (* No more unfalsifiable properties. *)
      []
    )
  in

  loop [] (List.rev unfalsifiables)

(* Deactivates an actlit by asserting its negation. *)
let deactivate solver actlit =
  actlit
  |> Term.mk_not
  |> SMTSolver.assert_term solver

(* Creating a fresh actlit for path compression. *)
let path_comp_actlit = fresh_actlit ()
(* Term version. *)
let path_comp_act_term = path_comp_actlit |> term_of_actlit

(* Evaluates a list of terms at zero, then at 1 etc. up to [k].
   If a term@i evaluates to [false], asserts it and returns [true].
   otherwise returns [false].
   In short, attempts to block the model represented by [eval] with a
   term from [terms] at [i] where [0 <= i <= k]. *)
let eval_terms_assert_first_false trans solver eval k =

  (* Unrolls terms of the list at [k], asserting the first one
     evaluating to false and in that case returning [true]. If all
     terms@k evaluate to [true], returns false. *)
  let rec loop_at_k k' = function
    | term :: tail ->
      (* Bumping term at [k]. *)
      let term_at_k = Term.bump_state k' term in
      ( try
          if eval term_at_k
          (* Term evaluates to true, recursing. *)
          then
            loop_at_k k' tail
          (* Term evaluates to false, asserting it and returning true. *)
          else (
            Solver.assert_term solver term_at_k ;
            true
          )
        with
          | Invalid_argument _ ->
            (* This should only happen when the term is two state and
               [k'] is 0. *)
            (* The term was not evaluable in this model, skipping it. *)
            loop_at_k k' tail )
    | [] -> false
  in

  let rec loop_all_k k' =
    if Numeral.(k' > k) then false
    else (
      (* Attempting to block the model represented by [eval]. *)
      let blocked = loop_at_k k' (TransSys.get_invars trans) in
      if blocked
      (* Blocked, returning. *)
      then true
      (* Not blocked, incrementing [k]. *)
      else loop_all_k Numeral.(k' + one)
    )
  in

  (* Timing the blocking for stats. *)
  Stat.start_timer Stat.ind_lazy_invariants_time ;
  let result = loop_all_k Numeral.zero in
  Stat.record_time Stat.ind_lazy_invariants_time ;

  if result then Stat.incr Stat.ind_lazy_invariants_count ;

  result

(* Check-sat and splits properties.. *)
let split trans solver k to_split actlits =
  
  (* Function to run if sat. *)
  let if_sat () =
    
    (* Get-model function. *)
<<<<<<< HEAD
    let get_model = SMTSolver.get_model solver in
    (* Extracting the counterexample and returning it. *)
    Some(TransSys.path_from_model trans get_model k,
         TransSys.vars_of_bounds trans k k |> get_model)
=======
    let get_model = Solver.get_model solver in
    
    (* Getting counterexample for path compression is needed. *)
    let cex =
      if Flags.ind_compress () then
        TransSys.path_from_model trans get_model k
      else []
    in
    
    (* Getting model for evaluation. *)
    let model =
      if Flags.ind_lazy_invariants () then
        (* Lazy invariant mode, we need the full model. *)
        TransSys.vars_of_bounds trans Numeral.zero k |> get_model
      else
        (* Not in lazy invariant mode, we only need model at [0]. *)
        TransSys.vars_of_bounds trans k k |> get_model
    in
    
    Some (cex, model)
>>>>>>> 9815567a
  in

  (* Function to run if unsat. *)
  let if_unsat () = None in

  (* Appending to the list of actlits. *)
  let all_actlits = path_comp_act_term :: actlits in

  (* Loops as long as counterexamples can be compressed. *)
  let rec loop () = 
    match
      (* Check sat assuming with actlits. *)
      SMTSolver.check_sat_assuming
        solver if_sat if_unsat all_actlits
    with

    | Some (cex,model) ->
<<<<<<< HEAD
       (* Attempting to compress path. *)
       ( match
           if not (Flags.ind_compress ()) then [] else
             Compress.check_and_block
               (SMTSolver.declare_fun solver) trans cex
         with

         | [] ->
            (* Cannot compress path, splitting properties. *)

            (* Evaluation function. *)
            let eval term =
              Eval.eval_term (TransSys.uf_defs trans) model term
              |> Eval.bool_of_value in

            (* Splitting properties. *)
            let new_to_split, new_falsifiable =
              List.partition
                ( fun (_, term) ->
                  Term.bump_state k term |> eval )
                to_split in
            (* Building result. *)
            Some (new_to_split, new_falsifiable)

         | compressor ->
            (* Path compressing, building term and asserting it. *)
            Term.mk_or
              [ path_comp_act_term |> Term.mk_not ;
                compressor |> Term.mk_and ]
            |> SMTSolver.assert_term solver ;
            (* Rechecking satisfiability. *)
            loop () )
=======
        
      (* Evaluation function. *)
      let term_to_val =
        Eval.eval_term (TransSys.uf_defs trans) model
      in
      (* Bool evaluation function. *)
      let eval term =
        term_to_val term |> Eval.bool_of_value
      in

      (* Attempting to block counterexample with invariants. *)
      let blocked_by_invariant =
        if Flags.ind_lazy_invariants () then
          (* We are in lazy invariants mode, trying to block model. *)
          eval_terms_assert_first_false trans solver eval k
        else false
      in

      if blocked_by_invariant
      (* Blocked model with an invariant, rechecking
         satisfiability. *)
      then loop ()
      else
      
        (* Attempting to compress path. *)
        ( match
            if not (Flags.ind_compress ()) then [] else
              Compress.check_and_block
                (Solver.declare_fun solver) trans cex
          with

            | [] ->
              (* Splitting properties. *)
              let new_to_split, new_falsifiable =
                List.partition
                  ( fun (_, term) ->
                    Term.bump_state k term |> eval )
                  to_split in
              (* Building result. *)
              Some (new_to_split, new_falsifiable)

            | compressor ->
              (* Path compressing, building term and asserting it. *)
              Term.mk_or
                [ path_comp_act_term |> Term.mk_not ;
                  compressor |> Term.mk_and ]
                |> Solver.assert_term solver ;
              (* Rechecking satisfiability. *)
              loop () )
>>>>>>> 9815567a

    | None ->
      (* Returning the unsat result. *)
      None
  in

  loop ()

(* Splits its input list of properties between those that can be
   falsified and those that cannot. Optimistics at k are added with
   the negation of the properties to split and are activated by the
   same actlit. This makes backtracking easy since positive actlits
   are not overloaded. *)
let split_closure
    trans solver k
    optimistic_actlits optimistic_terms to_split =

  let rec loop falsifiable list =

    (* Checking if we should terminate. *)
    Event.check_termination () ;

    (* Building negative term. *)
    let neg_term =
      list
      |> List.map snd
      |> Term.mk_and |> Term.mk_not |> Term.bump_state k in

    (* Adding optimistic properties at k. *)
    let term =
      neg_term ::
        ( optimistic_terms
          |> List.map
               (fun (_, t) -> t |> Term.bump_state k) )
      |> Term.mk_and
    in

    (* Getting a fresh actlit for it. *)
    let actlit = fresh_actlit () in

    (* Declaring actlit. *)
    actlit |> SMTSolver.declare_fun solver ;

    (* Transforming it to a term. *)
    let actlit_term = actlit |> term_of_actlit in

    (* Asserting implication. *)
    Term.mk_implies [ actlit_term ; term ]
    |> SMTSolver.assert_term solver ;

    (* Getting positive actlits for the list of properties, appending
       them to the optimistic actlits and adding the negative
       actlit. *)
    let all_actlits =
      actlit_term :: (
        list
        |> List.fold_left
             ( fun l (_,t) ->
               (generate_actlit t |> term_of_actlit) :: l )
             optimistic_actlits )
    in

    (* Splitting. *)
    match split trans solver k list all_actlits with

    | None ->
       (* Unsat. *)
       (* Deactivating negative actlit. *)
       deactivate solver actlit_term ;
       (* Returning result. *)
       list, falsifiable

    | Some ([], new_falsifiable) ->
       (* Sat, no more properties to split. *)
       (* Deactivating negative actlit. *)
       deactivate solver actlit_term ;
       (* Returning result. *)
       [], List.rev_append new_falsifiable falsifiable

    | Some (new_list, new_falsifiable) ->
       (* Sat. *)
       (* Deactivating negative actlit. *)
       deactivate solver actlit_term ;
       (* Looping to split remaining properties. *)
       loop (List.rev_append new_falsifiable falsifiable) new_list
  in

  loop [] to_split


(* Performs the next iteration after updating the context. Assumes the
   solver is in the follwing state:

   actlit(prop) => prop@i
     for all 0 <= i <= k-2 and prop      in 'unknowns'
                                        and 'unfalsifiables';

   invariant@i
     for all 0 <= i <= k-1 and invariant in 'invariants';

   T[i-1,i]
     for all 1 <= i < k.

   List 'unfalsifiables' has type (Numeral.t * properties) list and
   links unfalsifiable properties with the k at which they were found
   to be unfalsifiable.  It should be sorted by decreasing k. *)
let rec next trans solver k unfalsifiables unknowns =

  (* Getting new invariants and updating transition system. *)
  let new_invariants =
    (* Receiving messages. *)
    Event.recv ()
    (* Updating transition system. *)
    |> Event.update_trans_sys trans
    (* Extracting invariant module/term pairs. *)
    |> fst
    (* Extracting invariant terms. *)
    |> Event.top_invariants_of_invariants
  in

  (* Cleaning unknowns and unfalsifiables. *)
  let confirmed, unknowns', unfalsifiables' =
    clean_properties trans unknowns unfalsifiables
  in

  (* Communicating confirmed properties. *)
  confirmed
  |> List.iter
       ( fun (s,_) ->
         Event.prop_status TransSys.PropInvariant trans s ) ;

  (* Adding confirmed properties to the system. *)
  confirmed |> List.iter
      (fun (_,term) -> TransSys.add_invariant trans term) ;

  (* Adding confirmed properties to new invariants. *)
  let new_invariants' =
    confirmed
    |> List.fold_left
         ( fun invs (_,term) -> term :: invs)
         new_invariants
  in

  match unknowns', unfalsifiables' with
  | [], [] ->
     (* Nothing left to do. *)
     stop ()
  | [], _ ->
     (* Need to wait for base confirmation. *)
     minisleep 0.001 ;
     next
       trans solver k unfalsifiables' unknowns'
  | _ ->

     (* Integer version of k. *)
     let k_int = Numeral.to_int k in

     (* Notifying framework of our progress. *)
     Stat.set k_int Stat.ind_k ;
     Event.progress k_int ;
     Stat.update_time Stat.ind_total_time ;

     (* Notifying compression *)
     Compress.incr_k ();

     (* k+1. *)
     let k_p_1 = Numeral.succ k in
     
     (* Declaring unrolled vars at k+1. *)
     TransSys.declare_vars_of_bounds
       trans (Solver.declare_fun solver) k_p_1 k_p_1 ;

     (* Asserting transition relation. *)
     (* TransSys.trans_fun_of trans k k_p_1 *)
     TransSys.trans_of_bound trans k_p_1
     |> SMTSolver.assert_term solver
     |> ignore ;

<<<<<<< HEAD
     (* Asserting new invariants from 0 to k+1. *)
     ( match new_invariants' with
       | [] -> ()
       | l -> l
              |> Term.mk_and
              |> Term.bump_and_apply_k
                   (SMTSolver.assert_term solver) k_p_1 ) ;

     (* Asserts old invariants at k+1. *)
     ( match invariants with
       | [] -> ()
       | l -> l
              |> Term.mk_and
              |> Term.bump_state k_p_1
              |> SMTSolver.assert_term solver ) ;

     (* Building the list of new invariants. *)
     let invariants' =
       List.rev_append new_invariants' invariants
     in
=======
     (* Asserting invariants if we are not in lazy invariants mode. *)
     if not (Flags.ind_lazy_invariants ()) then (
       (* Asserting new invariants from 0 to k. *)
       ( match new_invariants' with
         | [] -> ()
         | l -> l
                |> Term.mk_and
                |> Term.bump_and_apply_k
                    (Solver.assert_term solver) k) ;

       (* Asserts old invariants at k+1. *)
       TransSys.invars_of_bound trans k_p_1 |> Solver.assert_term solver ;
     ) ;
>>>>>>> 9815567a

     (* Asserting positive implications at k for unknowns. *)
     unknowns'
     |> List.map
          ( fun (_,term) ->
            (* Building implication. *)
            Term.mk_implies
              [ generate_actlit term |> term_of_actlit ;
                Term.bump_state k term ] )
     |> Term.mk_and
     |> SMTSolver.assert_term solver ;
     

     (* Actlits, properties and implications at k for unfalsifiables. *)
     let unfalsifiable_actlits,
         unfalsifiable_props,
         unfalsifiable_impls =
       unfalsifiables
       |> List.fold_left
            ( fun (actlits, terms, impls) (_, p) ->
              let actlits', terms', impls' =
                p |> List.fold_left
                       ( fun (actlits,terms,impls)
                             ((_, term) as p) ->
                         (* Building positive actlit. *)
                         let actlit_term =
                           generate_actlit term |> term_of_actlit
                         in

                         (* Actlit. *)
                         actlit_term :: actlits,
                         (* Property. *)
                         p :: terms,
                         (* Implication. *)
                         ( Term.mk_implies
                             [ actlit_term ; Term.bump_state k term ]
                         ) :: impls
                       )
                       ([],[],[])
              in

              (
                List.rev_append
                  actlits' actlits,
                List.rev_append
                  terms' terms,
                List.rev_append
                  impls' impls
              )
            )
            ([],[],[])
     in

     (* Asserting unfalsifiable implications at k. *)
     unfalsifiable_impls
     |> Term.mk_and
     |> SMTSolver.assert_term solver ;

     (* Output current progress. *)
     Event.log
       L_info
       "IND @[<v>at k = %i@,\
                 %i unknowns@,\
                 %i unfalsifiables.@]"
       (Numeral.to_int k)
       (List.length unknowns') (List.length unfalsifiable_props);

     (* Splitting. *)
     let unfalsifiables_at_k, falsifiables_at_k =
       split_closure
         trans solver k_p_1
         unfalsifiable_actlits
         unfalsifiable_props
         unknowns'
     in

     (* Output statistics *)
     print_stats () ;

     (* Int k plus one. *)
     let k_p_1_int = Numeral.to_int k_p_1 in

     (* Checking if we have reached max k. *)
     if Flags.bmc_max () > 0 && k_p_1_int > Flags.bmc_max () then
       Event.log
         L_info
         "IND @[<v>reached maximal number of iterations.@]"
     else
       (* Looping. *)
       next
         trans solver k_p_1
         (* Adding the new unfalsifiables. *)
         ( (k_int, unfalsifiables_at_k) :: unfalsifiables' )
         (* Iterating on the properties left. *)
         falsifiables_at_k
         


(* Initializes the solver for the first check. *)
let launch trans =
  (* Starting the timer. *)
  Stat.start_timer Stat.ind_total_time;

  (* Getting properties. *)
  let unknowns =
    (TransSys.props_list_of_bound trans Numeral.zero)
  in

  (* Creating solver. *)
  let solver =
    SMTSolver.create_instance ~produce_assignments:true
      (TransSys.get_logic trans) (Flags.smtsolver ())
  in

  (* Memorizing solver for clean on_exit. *)
  solver_ref := Some solver ;

  (* Declaring uninterpreted function symbols. *)
<<<<<<< HEAD
  TransSys.iter_state_var_declarations
    trans
    (SMTSolver.declare_fun solver) ;

  (* Declaring positive actlits. *)
  List.iter
    (fun (_, prop) ->
     generate_actlit prop
     |> SMTSolver.declare_fun solver)
    unknowns ;
=======
  (* TransSys.iter_state_var_declarations *)
  (*   trans *)
  (*   (Solver.declare_fun solver) ; *)
>>>>>>> 9815567a

  (* Declaring path compression actlit. *)
  path_comp_actlit |> SMTSolver.declare_fun solver ;

<<<<<<< HEAD
  (* Declaring path compression function. *)
  Compress.init (SMTSolver.declare_fun solver) trans ;
=======
  if Flags.ind_compress () then
    (* Declaring path compression function. *)
    Compress.init (Solver.declare_fun solver) trans ;
>>>>>>> 9815567a

  (* Defining functions. *)
  TransSys.iter_uf_definitions
    trans
    (SMTSolver.define_fun solver) ;

  (* Declaring unrolled vars at 0. *)
  TransSys.declare_vars_of_bounds
    trans (Solver.declare_fun solver) Numeral.zero Numeral.zero ;

  (* Invariants of the system at 0. *)
  TransSys.invars_of_bound trans Numeral.zero
  |> Solver.assert_term solver ;

  (* Declaring positive actlits. *)
  List.iter
    (fun (_, prop) ->
     generate_actlit prop
     |> Solver.declare_fun solver)
    unknowns ;

  (* Launching step. *)
  next trans solver Numeral.zero [] unknowns

(* Runs the step instance. *)
let main trans = 

  if not (List.mem `BMC (Flags.enable ())) then

    Event.log 
      L_warn 
      "@[<v>Inductive step without BMC will not be able to prove or disprove any properties.@,Use both options --enable BMC --enable IND together.@]";
      
  launch trans


(* 
   Local Variables:
   compile-command: "make -C .. -k"
   tuareg-interactive-program: "./kind2.top -I ./_build -I ./_build/SExpr"
   indent-tabs-mode: nil
   End: 
*)
<|MERGE_RESOLUTION|>--- conflicted
+++ resolved
@@ -194,7 +194,7 @@
             loop_at_k k' tail
           (* Term evaluates to false, asserting it and returning true. *)
           else (
-            Solver.assert_term solver term_at_k ;
+            SMTSolver.assert_term solver term_at_k ;
             true
           )
         with
@@ -235,13 +235,7 @@
   let if_sat () =
     
     (* Get-model function. *)
-<<<<<<< HEAD
     let get_model = SMTSolver.get_model solver in
-    (* Extracting the counterexample and returning it. *)
-    Some(TransSys.path_from_model trans get_model k,
-         TransSys.vars_of_bounds trans k k |> get_model)
-=======
-    let get_model = Solver.get_model solver in
     
     (* Getting counterexample for path compression is needed. *)
     let cex =
@@ -261,7 +255,6 @@
     in
     
     Some (cex, model)
->>>>>>> 9815567a
   in
 
   (* Function to run if unsat. *)
@@ -279,40 +272,6 @@
     with
 
     | Some (cex,model) ->
-<<<<<<< HEAD
-       (* Attempting to compress path. *)
-       ( match
-           if not (Flags.ind_compress ()) then [] else
-             Compress.check_and_block
-               (SMTSolver.declare_fun solver) trans cex
-         with
-
-         | [] ->
-            (* Cannot compress path, splitting properties. *)
-
-            (* Evaluation function. *)
-            let eval term =
-              Eval.eval_term (TransSys.uf_defs trans) model term
-              |> Eval.bool_of_value in
-
-            (* Splitting properties. *)
-            let new_to_split, new_falsifiable =
-              List.partition
-                ( fun (_, term) ->
-                  Term.bump_state k term |> eval )
-                to_split in
-            (* Building result. *)
-            Some (new_to_split, new_falsifiable)
-
-         | compressor ->
-            (* Path compressing, building term and asserting it. *)
-            Term.mk_or
-              [ path_comp_act_term |> Term.mk_not ;
-                compressor |> Term.mk_and ]
-            |> SMTSolver.assert_term solver ;
-            (* Rechecking satisfiability. *)
-            loop () )
-=======
         
       (* Evaluation function. *)
       let term_to_val =
@@ -341,7 +300,7 @@
         ( match
             if not (Flags.ind_compress ()) then [] else
               Compress.check_and_block
-                (Solver.declare_fun solver) trans cex
+                (SMTSolver.declare_fun solver) trans cex
           with
 
             | [] ->
@@ -359,10 +318,9 @@
               Term.mk_or
                 [ path_comp_act_term |> Term.mk_not ;
                   compressor |> Term.mk_and ]
-                |> Solver.assert_term solver ;
+                |> SMTSolver.assert_term solver ;
               (* Rechecking satisfiability. *)
               loop () )
->>>>>>> 9815567a
 
     | None ->
       (* Returning the unsat result. *)
@@ -533,7 +491,7 @@
      
      (* Declaring unrolled vars at k+1. *)
      TransSys.declare_vars_of_bounds
-       trans (Solver.declare_fun solver) k_p_1 k_p_1 ;
+       trans (SMTSolver.declare_fun solver) k_p_1 k_p_1 ;
 
      (* Asserting transition relation. *)
      (* TransSys.trans_fun_of trans k k_p_1 *)
@@ -541,28 +499,6 @@
      |> SMTSolver.assert_term solver
      |> ignore ;
 
-<<<<<<< HEAD
-     (* Asserting new invariants from 0 to k+1. *)
-     ( match new_invariants' with
-       | [] -> ()
-       | l -> l
-              |> Term.mk_and
-              |> Term.bump_and_apply_k
-                   (SMTSolver.assert_term solver) k_p_1 ) ;
-
-     (* Asserts old invariants at k+1. *)
-     ( match invariants with
-       | [] -> ()
-       | l -> l
-              |> Term.mk_and
-              |> Term.bump_state k_p_1
-              |> SMTSolver.assert_term solver ) ;
-
-     (* Building the list of new invariants. *)
-     let invariants' =
-       List.rev_append new_invariants' invariants
-     in
-=======
      (* Asserting invariants if we are not in lazy invariants mode. *)
      if not (Flags.ind_lazy_invariants ()) then (
        (* Asserting new invariants from 0 to k. *)
@@ -571,12 +507,11 @@
          | l -> l
                 |> Term.mk_and
                 |> Term.bump_and_apply_k
-                    (Solver.assert_term solver) k) ;
+                    (SMTSolver.assert_term solver) k) ;
 
        (* Asserts old invariants at k+1. *)
-       TransSys.invars_of_bound trans k_p_1 |> Solver.assert_term solver ;
+       TransSys.invars_of_bound trans k_p_1 |> SMTSolver.assert_term solver ;
      ) ;
->>>>>>> 9815567a
 
      (* Asserting positive implications at k for unknowns. *)
      unknowns'
@@ -695,53 +630,35 @@
   solver_ref := Some solver ;
 
   (* Declaring uninterpreted function symbols. *)
-<<<<<<< HEAD
-  TransSys.iter_state_var_declarations
+  (* TransSys.iter_state_var_declarations *)
+  (*   trans *)
+  (*   (SMTSolver.declare_fun solver) ; *)
+
+  (* Declaring path compression actlit. *)
+  path_comp_actlit |> SMTSolver.declare_fun solver ;
+
+  if Flags.ind_compress () then
+    (* Declaring path compression function. *)
+    Compress.init (SMTSolver.declare_fun solver) trans ;
+
+  (* Defining functions. *)
+  TransSys.iter_uf_definitions
     trans
-    (SMTSolver.declare_fun solver) ;
+    (SMTSolver.define_fun solver) ;
+
+  (* Declaring unrolled vars at 0. *)
+  TransSys.declare_vars_of_bounds
+    trans (SMTSolver.declare_fun solver) Numeral.zero Numeral.zero ;
+
+  (* Invariants of the system at 0. *)
+  TransSys.invars_of_bound trans Numeral.zero
+  |> SMTSolver.assert_term solver ;
 
   (* Declaring positive actlits. *)
   List.iter
     (fun (_, prop) ->
      generate_actlit prop
      |> SMTSolver.declare_fun solver)
-    unknowns ;
-=======
-  (* TransSys.iter_state_var_declarations *)
-  (*   trans *)
-  (*   (Solver.declare_fun solver) ; *)
->>>>>>> 9815567a
-
-  (* Declaring path compression actlit. *)
-  path_comp_actlit |> SMTSolver.declare_fun solver ;
-
-<<<<<<< HEAD
-  (* Declaring path compression function. *)
-  Compress.init (SMTSolver.declare_fun solver) trans ;
-=======
-  if Flags.ind_compress () then
-    (* Declaring path compression function. *)
-    Compress.init (Solver.declare_fun solver) trans ;
->>>>>>> 9815567a
-
-  (* Defining functions. *)
-  TransSys.iter_uf_definitions
-    trans
-    (SMTSolver.define_fun solver) ;
-
-  (* Declaring unrolled vars at 0. *)
-  TransSys.declare_vars_of_bounds
-    trans (Solver.declare_fun solver) Numeral.zero Numeral.zero ;
-
-  (* Invariants of the system at 0. *)
-  TransSys.invars_of_bound trans Numeral.zero
-  |> Solver.assert_term solver ;
-
-  (* Declaring positive actlits. *)
-  List.iter
-    (fun (_, prop) ->
-     generate_actlit prop
-     |> Solver.declare_fun solver)
     unknowns ;
 
   (* Launching step. *)
