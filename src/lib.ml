(* This file is part of the Kind 2 model checker.

   Copyright (c) 2014 by the Board of Trustees of the University of Iowa

   Licensed under the Apache License, Version 2.0 (the "License"); you
   may not use this file except in compliance with the License.  You
   may obtain a copy of the License at

   http://www.apache.org/licenses/LICENSE-2.0 

   Unless required by applicable law or agreed to in writing, software
   distributed under the License is distributed on an "AS IS" BASIS,
   WITHOUT WARRANTIES OR CONDITIONS OF ANY KIND, either express or
   implied. See the License for the specific language governing
   permissions and limitations under the License. 

*)

(* ********************************************************************** *)
(* Helper functions                                                       *)
(* ********************************************************************** *)

(* Identity function. *)
let identity anything = anything

(* ********************************************************************** *)
(* Arithmetic functions                                                   *)
(* ********************************************************************** *)

(* Compute [m * h + i] and make sure that the result does not overflow
   to a negtive number *)
let safe_hash_interleave h m i = abs(i + (m * h) mod max_int)

(* ********************************************************************** *)
(* List functions                                                         *)
(* ********************************************************************** *)

(* Creates a size-n list equal to [f 0; f 1; ... ; f (n-1)] *)
let list_init f n =
  if n = 0 then [] else
    let rec init_aux i =
      if i = n-1 then
        [f i]
      else
        (f i) :: (init_aux (i+1))
    in
    init_aux 0

(* Returns the maximum element of a non-empty list *)
let list_max l =
  assert (List.length l > 0);
  let rec list_max_aux l acc =
    match l with
    | [] ->
       acc
    | hd :: tl ->
       list_max_aux tl (max hd acc)
  in
  list_max_aux l (List.hd l)
             
(* Return the index of the first element that satisfies the predicate [p] *)
let list_index p = 
  let rec list_index p i = function
    | [] -> raise Not_found
    | x :: l -> if p x then i else list_index p (succ i) l
  in
  list_index p 0 


(* [list_indexes l1 l2] returns the indexes in list [l2] of elements in
   list [l1] *)
let rec list_indexes' accum pos l = function 

  | [] -> List.rev accum

  | h :: tl -> 

    if List.mem h l then 
      list_indexes' (pos :: accum) (succ pos) l tl
    else
      list_indexes' accum (succ pos) l tl


let list_indexes l1 l2 = list_indexes' [] 0 l1 l2

(* Return the first n elements of a list *)
let rec list_first_n' a l n =
  if n = 0 then a else 
    list_first_n' 
      ((try List.nth l (pred n) with 
        | Failure _ -> invalid_arg "Lib.list_first_n") :: a) 
      l
      (pred n) 


(* Return the first n elements of a list *)
let list_first_n l n = list_first_n' [] l n 

let rec list_from_n l n = 
  if n = 0 then l else
    list_from_n 
      (try List.tl l with Failure _ -> invalid_arg "Lib.list_first_n")
      (pred n)


(* [list_filter_nth l [p1; p2; ...]] returns the elements [l] at positions [p1], [p2] etc. *)
let rec list_filter_nth' current_pos accum = 

  function 

    | [] -> (function _ -> List.rev accum)

    | h :: list_tl -> 

      (function 
        | next_pos :: positions_tl when current_pos = next_pos -> 


          (match positions_tl with

            | next_pos' :: _ when next_pos >= next_pos' -> 
              
              raise 
                (Invalid_argument
                   "list_filter_nth: list of position is not sorted")
                
            | _ -> 
              
              list_filter_nth' 
                (succ current_pos) 
                (h :: accum) 
                list_tl 
                positions_tl)
      
        | positions -> 
          
          list_filter_nth' (succ current_pos) accum list_tl positions)


let list_filter_nth l p = list_filter_nth' 0 [] l p


(* [chain_list \[e1; e2; ...\]] is \[\[e1; e2\]; \[e2; e3\]; ... \]]*)
let chain_list = function 

  | [] 
  | _ :: [] -> invalid_arg "chain_list"

  | h :: tl -> 
    
    let rec chain_list (accum, last) curr = ([last; curr] :: accum, curr) in
    List.rev (fst (List.fold_left chain_list ([], h) tl))



(* Return a list containing all values in the first list that are not
    in the second list *)
let list_subtract l1 l2 = 
  List.filter
    (function e -> not (List.mem e l2))
    l1


(* From a sorted list return a list with physical duplicates removed *)
let list_uniq l = 
  let rec list_uniq accum = function 
    | [] -> List.rev accum
    | h1 :: tl -> 
      match accum with 
        | [] -> list_uniq [h1] tl
        | h2 :: _ -> 
          if h1 == h2 then list_uniq accum tl else list_uniq (h1 :: accum) tl
  in

  list_uniq [] l


(* Merge two sorted lists without physical duplicates to a sorted list without
   physical duplicates *)
let list_merge_uniq cmp l1 l2 = 
  
  let rec list_merge_uniq cmp accum l1 l2 = match l1, l2 with

    (* One of the lists is empty: reverse accumulator, append
       other list and return *)
    | [], l 
    | l, [] -> List.rev_append accum l

    (* First and second head elements are physically equal: remove
       head element from second list *)
    | h1 :: _, h2 :: tl when h1 == h2 -> list_merge_uniq cmp accum l1 tl

    (* First head element is smaller than second: add first head
       element to accumulator *)
    | h1 :: tl, h2 :: _ when cmp h1 h2 < 0 -> 
      list_merge_uniq cmp (h1 :: accum) tl l2

    (* First head element is greater than second: add second head
       element to accumulator *)
    | h1 :: _, h2 :: tl when cmp h1 h2 > 0 -> 
      list_merge_uniq cmp (h2 :: accum) l1 tl

    (* Head elements are structurally but not physically equal: keep
       both in original order *)
    | h1 :: tl1, h2 :: tl2 -> 
      list_merge_uniq cmp (h2 :: h1 :: accum) tl1 tl2
  in

  list_merge_uniq cmp [] l1 l2


(* From two sorted lists without physical duplicates return a sorted
   list without physical duplicates containing elements in both lists *)
let list_inter_uniq cmp l1 l2 = 

  let rec list_inter_uniq cmp accum l1 l2 = match l1, l2 with 

    (* One of the lists is empty: reverse accumulator and return *)
    | [], l
    | l, [] -> List.rev accum

    (* First and second head elements are physically equal: add first
       head element to accumulator *)
    | h1 :: tl1, h2 :: tl2 when h1 == h2 -> 
      list_inter_uniq cmp (h1 :: accum) tl1 tl2

    (* First head element is smaller than second: remove first head
       element from list *)
    | h1 :: tl, h2 :: _ when cmp h1 h2 < 0 -> 
      list_inter_uniq cmp accum tl l2

    (* First head element is greater than or structurally but not
       physically equal to second: remove second head element from
       list *)
    | h1 :: _, h2 :: tl ->
      list_inter_uniq cmp accum l1 tl
  in

  list_inter_uniq cmp [] l1 l2


(* From two sorted lists without physical duplicates return a sorted
   list without physical duplicates containing elements in the first
   but not in the second list *)
let list_diff_uniq cmp l1 l2 = 

  let rec list_diff_uniq cmp accum l1 l2 = match l1, l2 with 

    (* First list is empty: reverse accumulator and return *)
    | [], l -> List.rev accum

    (* Second list is empty: reverse accumulator, append first list
       and return *)
    | l, [] -> List.rev_append accum l

    (* First and second head elements are physically equal: remove
       both head elements *)
    | h1 :: tl1, h2 :: tl2 when h1 == h2 -> 
      list_diff_uniq cmp accum tl1 tl2

    (* First head element is smaller than second: add first head
       element to accumulator *)
    | h1 :: tl, h2 :: _ when cmp h1 h2 < 0 -> 
      list_diff_uniq cmp (h1 :: accum) tl l2

    (* First head element is greater than second: remove first head
       element from list *)
    | h1 :: _, h2 :: tl ->
      list_diff_uniq cmp accum l1 tl
  in

  list_diff_uniq cmp [] l1 l2


(* For two sorted lists without physical duplicates return true if the
   first list contains a physically equal element for each element in
   the second list *)
let rec list_subset_uniq cmp l1 l2 = match l1, l2 with 

  (* Both lists are empty: return true *)
  | [], [] -> true

  (* First list is empty, but second list not: return true *)
  | [], _ -> true

  (* Second list is empty, but first list not: return false *)
  | _, [] -> false

  (* First and second head elements are physically equal: remove
     both head elements *)
  | h1 :: tl1, h2 :: tl2 when h1 == h2 -> list_subset_uniq cmp tl1 tl2

  (* First head element is smaller than second: return false *)
  | h1 :: tl, h2 :: _ when cmp h1 h2 < 0 -> false

  (* First head element is greater than the second or structurally
     but not physically equal: remove first head element *)
  | h1 :: _, h2 :: tl -> list_subset_uniq cmp l1 tl


(* Lexicographic comparison of pairs *)
let compare_pairs cmp_a cmp_b (a1, b1) (a2, b2) =
  let c_a = cmp_a a1 a2 in if c_a = 0 then cmp_b b1 b2 else c_a


(* Lexicographic comparison of lists *)
let rec compare_lists f l1 l2 = 

    match l1, l2 with 

      (* Two empty lists are equal *)
      | [], [] -> 0

      (* An empty list is smaller than a non-empty list *)
      | [], _ -> -1 

      (* An non-empty list is greater than an empty list *)
      | _, [] -> 1

      (* Compare two non-empty lists *)
      | h1 :: tl1, h2 :: tl2 -> 

        (* Compare head elements of lists *)
        let c = f h1 h2 in

        (* If head elements are equal, compare tails of lists,
           otherwise return comparison of head elements *)
        if c = 0 then compare_lists f tl1 tl2 else c


(* Given two ordered association lists with identical keys, push the
   values of each element of the first association list to the list of
   elements of the second association list. 

   The returned association list is in the order of the input lists,
   the function [equal] is used to compare keys. *)
let list_join equal l1 l2 = 

  let rec list_join' equal accum l1 l2 = match l1, l2 with
    
    (* Both lists consumed, return in original order *)
    | [], [] -> List.rev accum 
                  
    (* Keys of head elements in both lists equal *)
    | (((k1, v1) :: tl1), ((k2, v2) :: tl2)) when equal k1 k2 -> 
      
      (* Add to accumulator and continue *)
      list_join' equal ((k1, (v1 :: v2)) :: accum) tl1 tl2
        
    (* Keys of head elements different, or one of the lists is empty *)
    | _ -> failwith "list_join"
             
  in

  (* Call recursive function with initial accumulator *)
  list_join' equal [] l1 l2

(* ********************************************************************** *)
(* Array functions                                                        *)
(* ********************************************************************** *)

(* Returns the maximum element of a non-empty array *)
let array_max a =
  assert (Array.length a > 0);
  let max_val = ref a.(0) in
  Array.iter (fun x -> if x > !max_val then max_val := x else ()) a;
  !max_val

(* ********************************************************************** *)
(* Genric pretty-printing                                                 *)
(* ********************************************************************** *)

(* Pretty-print an array *)
let pp_print_arrayi pp sep ppf array  =
  let n = Array.length array in
  let print_element i =
    if i = n-1 then
      pp ppf i array.(i)
    else
      (pp ppf i array.(i);
       Format.fprintf ppf sep)
  in
  let indices = list_init (fun i -> i) n in  
  List.iter print_element indices
  
(* Pretty-print a list *)
let rec pp_print_list pp sep ppf = function 

  (* Output nothing for the empty list *) 
  | [] -> ()

  (* Output a single element in the list  *) 
  | e :: [] -> 
    pp ppf e

  (* Output a single element and a space *) 
  | e :: tl -> 

    (* Output one element *)
    pp_print_list pp sep ppf [e]; 

    (* Output separator *)
    Format.fprintf ppf sep; 

    (* Output the rest of the list *)
    pp_print_list pp sep ppf tl


(* Pretty-print a list wrapped in parentheses *)
let pp_print_paren_list ppf list = 
      
  (* Begin expression with opening parenthesis *)
  Format.pp_print_string ppf "(";
  
  (* Output elements of list *)
  pp_print_list Format.pp_print_string " " ppf list;

  (* End expression with closing parenthesis *)
  Format.pp_print_string ppf ")"


(* Pretty-print an option type *)
let pp_print_option pp ppf = function 
  | None -> Format.fprintf ppf "None"
  | Some s -> Format.fprintf ppf "@[<hv>Some@ %a@]" pp s


(* Pretty-print into a string *)
let string_of_t pp t = 

  (* Create a buffer *)
  let buf = Buffer.create 80 in
  
  (* Create a formatter printing into the buffer *)
  let ppf = Format.formatter_of_buffer buf in

  (* Output into buffer *)
  pp ppf t;
  
  (* Flush the formatter *)
  Format.pp_print_flush ppf ();
  
  (* Return the buffer contents *)
  Buffer.contents buf


(* Return the strings as a parenthesized and space separated list *)
let paren_string_of_string_list list =
  string_of_t pp_print_paren_list list


(* Output a horizonal dasehd line *)
let pp_print_hline ppf () = 
  
  let width = Format.pp_get_margin ppf () in 

  let hline = String.make width '-' in

  Format.fprintf 
    ppf 
    "%s"
    hline


(* ********************************************************************** *)
(* Option types                                                           *)
(* ********************************************************************** *)

(* Return the value of an option type, raise [Invalid_argument "get"]
   if the option value is [None] *)
let get = function None -> raise (Invalid_argument "get") | Some x -> x


(* ********************************************************************** *)
(* String                                                                 *)
(* ********************************************************************** *)



(* Return true if the first characters of [s1] up to the length of
   [s2] are ientical to [s2]. Return false if [s2] is longer than
   [s1]. *)
let string_starts_with s1 s2 = 

  (* First string is shorter than second? *)
  if String.length s1 < String.length s2 then false else

    (* Create string of length of [s2] *)
    let s1' = String.create (String.length s2) in

    (* Copy characters from [s1] *)
    String.blit s1 0 s1' 0 (String.length s2);

    (* Return true if strings are identical *)
    s1' = s2



(* ********************************************************************** *)
(* Numerals, decimals and bitvectors                                      *)
(* ********************************************************************** *)



(* Constant bitvector *)
type bitvector = bool list


(* Pretty-print a bitvector in binary format without #b prefix *)
let rec pp_print_bitvector_b' ppf = function 
  | [] -> ()
  | true :: tl -> Format.pp_print_int ppf 1; pp_print_bitvector_b' ppf tl
  | false :: tl -> Format.pp_print_int ppf 0; pp_print_bitvector_b' ppf tl


(* Pretty-print a bitvector in binary format *)
let pp_print_bitvector_b ppf b = 
  Format.fprintf ppf "#b%a" pp_print_bitvector_b' b


(* Pretty-print a bitvector in binary format without #b prefix *)
let rec pp_print_bitvector_b' ppf = function 
  | [] -> ()
  | true :: tl -> Format.pp_print_int ppf 1; pp_print_bitvector_b' ppf tl
  | false :: tl -> Format.pp_print_int ppf 0; pp_print_bitvector_b' ppf tl


(* Association list of bitvectors to hexadecimal digits *)
let bv_hex_table = 
  [([false; false; false; false], "0");
   ([false; false; false; true],  "1");
   ([false; false; true; false],  "2");
   ([false; false; true; true],   "3");
   ([false; true; false; false],  "4");
   ([false; true; false; true],   "5");
   ([false; true; true; false],   "6");
   ([false; true; true; true],    "7");
   ([true; false; false; false],  "8");
   ([true; false; false; true],   "9");
   ([true; false; true; false],   "A");
   ([true; false; true; true],    "B");
   ([true; true; false; false],   "C");
   ([true; true; false; true],    "D");
   ([true; true; true; false],    "E");
   ([true; true; true; true]),    "F"]

(* Association list of hexadecimal digits to bitvectors *)
let hex_bv_table = 
  [("0", [false; false; false; false]);
   ("1", [false; false; false; true]);
   ("2", [false; false; true; false]);
   ("3", [false; false; true; true]);
   ("4", [false; true; false; false]);
   ("5", [false; true; false; true]);
   ("6", [false; true; true; false]);
   ("7", [false; true; true; true]);
   ("8", [true; false; false; false]);
   ("9", [true; false; false; true]);
   ("A", [true; false; true; false]);
   ("B", [true; false; true; true]);
   ("C", [true; true; false; false]);
   ("D", [true; true; false; true]);
   ("E", [true; true; true; false]);
   ("F", [true; true; true; true]);
   ("a", [true; false; true; false]);
   ("b", [true; false; true; true]);
   ("c", [true; true; false; false]);
   ("d", [true; true; false; true]);
   ("e", [true; true; true; false]);
   ("f", [true; true; true; true])] 


(* Pretty-print a bitvector in hexadecimal format *)
let rec pp_print_bitvector_x' ppf = function

  (* Print nothing for the empty bitvector *)
  | [] -> ()

  (* Pad with a false bit if less than four bits *)
  | d :: ([] as tl)
  | d :: ([_] as tl) 
  | d :: ([_; _] as tl) ->
    pp_print_bitvector_x' ppf (false :: d :: tl)

  (* Print a hexadecimal digit for the first four bits *)
  | d1 :: d2 :: d3 :: d4 :: tl -> 
    Format.pp_print_string 
      ppf 
      (List.assoc ([d1; d2; d3; d4]) bv_hex_table);
    pp_print_bitvector_x' ppf tl
    
      
(* Pretty-print a bitvector in hexadecimal format *)
let pp_print_bitvector_x ppf b = 
  
  Format.pp_print_string ppf "#X";
  
  match (List.length b) mod 4 with 
    | 0 -> pp_print_bitvector_x' ppf b
    | i -> 
      pp_print_bitvector_x' ppf (list_first_n b i);
      pp_print_bitvector_x' ppf (list_from_n b i)


(* Convert an OCaml integer to an infinite-precision integer numeral *)
let numeral_of_int i = HString.mk_hstring (Printf.sprintf "%i%!" i)

(* Constant zero *)
let num_zero = numeral_of_int 0

(* Constant one *)
let num_one = numeral_of_int 1

(* Convert an OCaml float to an infinite-precision real decimal *)
let decimal_of_float f = 

  if floor f = ceil f then 
    HString.mk_hstring (Printf.sprintf "%F0%!" f)
  else
    HString.mk_hstring (Printf.sprintf "%F%!" f)
      

(* Convert an infinite-precision integer numeral to an OCaml integer *)
let int_of_numeral n = int_of_string (HString.string_of_hstring n)


(* Convert an OCaml float to an infinite-precision real decimal *)
let float_of_decimal d = float_of_string (HString.string_of_hstring d)



(* Convert a bitvector to an integer *)
let int_of_bitvector b = 
  List.fold_left (fun a b -> a lsl 1 + (if b then 1 else 0)) 0 b


(* Convert a bitvector to an integer *)
let length_of_bitvector b = List.length b


(* A sequence of digits without leading zero *)
let numeral_of_string s = 

  try

    (* Scan string as a signed integer and discard*)
    Scanf.sscanf s "%_d%!" ();

    (* Return as string *)
    HString.mk_hstring s

  with 

    (* Raise exception if scanning fails *)
    | Scanf.Scan_failure _
    | End_of_file
    | Failure _ -> raise (Invalid_argument "smtlib_numeral_of_string")


(* A numeral followed by a decimal point followed by a sequence of digits *)
let decimal_of_string s = 
  
  try 
    
    (* Ensure that string consists of exactly a signed decimal, a
       decimal point and an unsigned decimal *)
    Scanf.sscanf s "%_d.%_u%!" ();

    (* Scan string as a floating point number and discard *)
    Scanf.sscanf s "%_f" ();

    (* Return as string *)
    HString.mk_hstring s

  with 

    (* Raise exception if scanning fails *)
    | Scanf.Scan_failure _
    | End_of_file
    | Failure _ -> raise (Invalid_argument "smtlib_decimal_of_string")


(* Convert a sequence of binary digits to a constant bitvector *)
let rec bitvector_of_string_b a i s = 

  if i <= 1 then a else
    
    match String.sub s i 1 with 

      | "0" -> bitvector_of_string_b (false :: a) (pred i) s
      | "1" -> bitvector_of_string_b (true :: a) (pred i) s
      | _ -> raise (Invalid_argument "bitvector_of_string")


(* Convert a sequence of hexadecimal digits to a constant bitvector *)
let rec bitvector_of_string_x a i s = 
  
  if i <= 1 then a else
    
    try 

      bitvector_of_string_x
        ((List.assoc (String.sub s i 1) hex_bv_table ) @ a)
        (pred i)
        s

    with Not_found -> 

      raise (Invalid_argument "bitvector_of_string")


(* Convert a string to a constant bitvector *)
let bitvector_of_string s = 

  match 
    
    (* First two characters must be #b or #x *)
    (try 
       String.sub s 0 2 
     with
         Invalid_argument _ -> 
           raise (Invalid_argument "bitvector_of_string"))
      
  with 
      
    (* Convert from a binary string *)
    | "#b" -> bitvector_of_string_b [] ((String.length s) - 1) s

    (* Convert from a hexadecimal string *)
    | "#x" -> bitvector_of_string_x [] ((String.length s) - 1) s
      
    (* Invalid prefix *)
    | _ -> raise (Invalid_argument "bitvector_of_string")


(* Cache for conversions of strings to numerals *)
let hstring_numeral_cache = HString.HStringHashtbl.create 7

(* Convert a hashconsed string to a numeral using the cache *)
let numeral_of_hstring s =

  (* Return cached value if available *)
  try HString.HStringHashtbl.find hstring_numeral_cache s with 

    | Not_found -> 
      
      (* Convert string to a numeral *)
      let n = numeral_of_string (HString.string_of_hstring s) in
      
      (* Add to cache *)
      HString.HStringHashtbl.add hstring_numeral_cache s n;

      (* Return numeral *)
      n

(* Cache for conversions of strings to decimals *)
let hstring_decimal_cache = HString.HStringHashtbl.create 7

(* Convert a hashconsed string to a decimal using the cache *)
let decimal_of_hstring s =

  (* Return cached value if available *)
  try HString.HStringHashtbl.find hstring_decimal_cache s with 

    | Not_found -> 
      
      (* Convert string to a decimal *)
      let n = decimal_of_string (HString.string_of_hstring s) in
      
      (* Add to cache *)
      HString.HStringHashtbl.add hstring_decimal_cache s n;

      (* Return decimal *)
      n


(* Cache for conversions of strings to bitvectors *)
let hstring_bitvector_cache = HString.HStringHashtbl.create 7

(* Convert a hashconsed string to a bitvector using the cache *)
let bitvector_of_hstring s =

  (* Return cached value if available *)
  try HString.HStringHashtbl.find hstring_bitvector_cache s with 

    | Not_found -> 
      
      (* Convert string to a bitvector *)
      let n = bitvector_of_string (HString.string_of_hstring s) in
      
      (* Add to cache *)
      HString.HStringHashtbl.add hstring_bitvector_cache s n;

      (* Return bitvector *)
      n


(* Convert an infinite-precision integer numeral to a string *)
let string_of_numeral s = HString.string_of_hstring s 


(* Convert an infinite-precision real decimal to a string *)
let string_of_decimal s = HString.string_of_hstring s 


(* Convert a hashconsed string to a Boolean value *)
let bool_of_hstring s = bool_of_string (HString.string_of_hstring s) 

(* ********************************************************************** *)
(* Log levels                                                             *)
(* ********************************************************************** *)


(* Levels of log messages *)
type log_level =
  | L_off
  | L_fatal
  | L_error
  | L_warn
  | L_info
  | L_debug
  | L_trace


(* Associate an integer with each level to induce a total ordering *)
let int_of_log_level = function 
  | L_off -> -1 
  | L_fatal -> 0
  | L_error -> 1
  | L_warn -> 2
  | L_info -> 3
  | L_debug -> 4
  | L_trace -> 5

let log_level_of_int = function 
  | -1 -> L_off 
  | 0 -> L_fatal
  | 1 -> L_error
  | 2 -> L_warn
  | 3 -> L_info
  | 4 -> L_debug
  | 5 -> L_trace
  | _ -> raise (Invalid_argument "log_level_of_int")

(* Compare two levels *)
let compare_levels l1 l2 = 
  Pervasives.compare (int_of_log_level l1) (int_of_log_level l2)


(* Current log level *)
let log_level = ref L_warn


(* Set log level *)
let set_log_level l = log_level := l


(* Level is of higher or equal priority than current log level? *)
let output_on_level level = compare_levels level !log_level <= 0


(* Return Format.fprintf if level is is of higher or equal priority
   than current log level, otherwise return Format.ifprintf *)
let ignore_or_fprintf level = 
  if output_on_level level then Format.fprintf else Format.ifprintf


(* ********************************************************************** *)
(* Output target                                                          *)  
(* ********************************************************************** *)


(* Current formatter for output *)
let log_ppf = ref Format.std_formatter


(* Set file to write log messages to *)
let log_to_file f = 

  (* Open channel to logfile *)
  let oc = 
    try open_out f with
      | Sys_error _ -> failwith "Could not open logfile"
  in 
  
  (* Create and store formatter for logfile *)
  log_ppf := Format.formatter_of_out_channel oc


(* Write messages to standard output *)
let log_to_stdout () = log_ppf := Format.std_formatter


(* ********************************************************************** *)
(* System functions                                                       *)
(* ********************************************************************** *)

let pp_print_banner ppf () =
    Format.fprintf ppf "%s %s" Kind2Config.package_name Version.version

let pp_print_version ppf = pp_print_banner ppf ()
  

(* Kind modules *)
type kind_module = 
  [ `PDR 
  | `BMC 
  | `IND
  | `INVGEN
  | `INVGENOS
  | `INVMAN
  | `Interpreter
  | `Parser ]


(* Pretty-print the type of the process *)
let pp_print_kind_module ppf = function
  | `PDR -> Format.fprintf ppf "property directed reachability"
  | `BMC -> Format.fprintf ppf "bounded model checking"
  | `IND -> Format.fprintf ppf "inductive step"
<<<<<<< HEAD
  | `INVGEN -> Format.fprintf ppf "invariant generator"
=======
  | `INVGEN -> Format.fprintf ppf "two state invariant generator"
>>>>>>> dc14d125
  | `INVGENOS -> Format.fprintf ppf "one state invariant generator"
  | `INVMAN -> Format.fprintf ppf "invariant manager"
  | `Interpreter -> Format.fprintf ppf "interpreter"
  | `Parser -> Format.fprintf ppf "parser"


(* String representation of a process type *)
let string_of_kind_module = string_of_t pp_print_kind_module 


(* Return a short representation of kind module *)
let suffix_of_kind_module = function
 | `PDR -> "pdr"
 | `BMC -> "bmc"
 | `IND -> "ind"
 | `INVGEN -> "inv"
 | `INVGENOS -> "invos"
 | `INVMAN -> "man"
 | `Interpreter -> "interp"
 | `Parser -> "parse"
                

(* Process type of a string *)
let kind_module_of_string = function 
  | "PDR" -> `PDR
  | "BMC" -> `BMC
  | "IND" -> `IND
  | "INVGEN" -> `INVGEN
  | "INVGENOS" -> `INVGENOS
  | "INVMAN" -> `INVMAN
  | _ -> raise (Invalid_argument "kind_module_of_string")


(* Timeouts *)
exception TimeoutWall
exception TimeoutVirtual

(* System signal caught *)
exception Signal of int

(* String representation of signal *)
let string_of_signal = function 
  | s when s = Sys.sigabrt -> "SIGABRT"
  | s when s = Sys.sigalrm -> "SIGALRM"
  | s when s = Sys.sigfpe -> "SIGFPE"
  | s when s = Sys.sighup -> "SIGHUP"
  | s when s = Sys.sigill -> "SIGILL"
  | s when s = Sys.sigint -> "SIGINT"
  | s when s = Sys.sigkill -> "SIGKILL"
  | s when s = Sys.sigpipe -> "SIGPIPE"
  | s when s = Sys.sigquit -> "SIGQUIT"
  | s when s = Sys.sigsegv -> "SIGSEGV"
  | s when s = Sys.sigterm -> "SIGTERM"
  | s when s = Sys.sigusr1 -> "SIGUSR1"
  | s when s = Sys.sigusr2 -> "SIGUSR2"
  | s when s = Sys.sigchld -> "SIGCHLD"
  | s when s = Sys.sigcont -> "SIGCONT"
  | s when s = Sys.sigstop -> "SIGSTOP"
  | s when s = Sys.sigtstp -> "SIGTSTP"
  | s when s = Sys.sigttin -> "SIGTTIN"
  | s when s = Sys.sigttou -> "SIGTTOU"
  | s when s = Sys.sigvtalrm -> "SIGVTALRM"
  | s when s = Sys.sigprof -> "SIGPROF"
  | s -> string_of_int s

let pp_print_signal ppf s = Format.fprintf ppf "%s" (string_of_signal s)

(* Pretty-print the termination status of a process *)
let pp_print_process_status ppf = function 
  | Unix.WEXITED s -> Format.fprintf ppf "exited with return code %d" s

  | Unix.WSIGNALED s -> 
    Format.fprintf ppf "killed by signal %a" pp_print_signal s

  | Unix.WSTOPPED s -> 
    Format.fprintf ppf "stopped by signal %a" pp_print_signal s


(* Raise exception on signal *)
let exception_on_signal signal = 
  (* Format.printf "Signal %a caught" pp_print_signal signal; *)
  raise (Signal signal)


(* Sleep for seconds, resolution is in ms *)
let minisleep sec =

  try 

    (* Sleep for the given seconds, yield to other threads *)
    Thread.delay sec 

  with 

    (* Signal caught while in kernel *)
    | Unix.Unix_error(Unix.EINTR, _, _) -> 

      (* Cannot find out signal number *)
      raise (Signal 0)


(* Return full path to executable, search PATH environment variable
   and current working directory *)
let find_on_path exec = 

  let rec find_on_path' exec path = 

    (* Terminate on empty path *)
    if path = "" then raise Not_found;

    (* Split path at first colon *)
    let path_hd, path_tl = 

      try 

        (* Position of colon in string *)
        let colon_index = String.index path ':' in

        (* Length of string *)
        let path_len = String.length path in

        (* Return string up to colon *)
        (String.sub path 0 colon_index, 
         
         (* Return string after colon *)
         String.sub path (colon_index + 1) (path_len - colon_index - 1))

      (* Colon not found, return whole string and empty string *)
      with Not_found -> path, ""

    in
    
    (* Combine path and filename *)
    let exec_path = Filename.concat path_hd exec in
    
    if 

      (* Check if file exists on path *)
      Sys.file_exists exec_path 

    then 

      (* Return full path to file 

         TODO: Check if file is executable here? *)
      exec_path 

    else 

      (* Continue on remaining path entries *)
      find_on_path' exec path_tl

  in

  try 

    if Filename.is_relative exec then 

      (* Return filename on path, fail with Not_found if path is empty
         or [exec] not found on path *)
      find_on_path' exec (Unix.getenv "PATH")
        
    else if 
      
      (* Check if file exists on path *)
      Sys.file_exists exec
        
    then 
      
      (* Return full path to file 
         
         TODO: Check if file is executable here? *)
      exec

    else 

      raise Not_found

  with Not_found -> 

    (* Check current directory as last resort *)
    let exec_path = Filename.concat (Sys.getcwd ()) exec in 

    (* Return full path if file exists, fail otherwise *)
    if Sys.file_exists exec_path then exec_path else raise Not_found
 

(* 
   Local Variables:
   compile-command: "make -C .. -k"
   tuareg-interactive-program: "./kind2.top -I ./_build -I ./_build/SExpr"
   indent-tabs-mode: nil
   End: 
*)<|MERGE_RESOLUTION|>--- conflicted
+++ resolved
@@ -918,11 +918,7 @@
   | `PDR -> Format.fprintf ppf "property directed reachability"
   | `BMC -> Format.fprintf ppf "bounded model checking"
   | `IND -> Format.fprintf ppf "inductive step"
-<<<<<<< HEAD
-  | `INVGEN -> Format.fprintf ppf "invariant generator"
-=======
   | `INVGEN -> Format.fprintf ppf "two state invariant generator"
->>>>>>> dc14d125
   | `INVGENOS -> Format.fprintf ppf "one state invariant generator"
   | `INVMAN -> Format.fprintf ppf "invariant manager"
   | `Interpreter -> Format.fprintf ppf "interpreter"
