(* This file is part of the Kind 2 model checker.

   Copyright (c) 2015 by the Board of Trustees of the University of Iowa

   Licensed under the Apache License, Version 2.0 (the "License"); you
   may not use this file except in compliance with the License.  You
   may obtain a copy of the License at

   http://www.apache.org/licenses/LICENSE-2.0 

   Unless required by applicable law or agreed to in writing, software
   distributed under the License is distributed on an "AS IS" BASIS,
   WITHOUT WARRANTIES OR CONDITIONS OF ANY KIND, either express or
   implied. See the License for the specific language governing
   permissions and limitations under the License. 

*)

open Lib

module Num = Numeral
module Dec = Decimal
module SVar = StateVar
module SVS = SVar.StateVarSet
module Set = Term.TermSet
module Sys = TransSys

type svar = SVar.t
let fmt_svar = SVar.pp_print_state_var
let fmt_term = Term.pp_print_term
type svs = SVS.t
type set = Set.t
type flat = Term.T.flat
type sys = Sys.t


(* |===| Module signatures for functor. *)


(** Signature of a module for state variable selection rules. *)
module type RulesSig = sig
  (** Information produced by state variable rules. *)
  type svar_info
  (** Information produced by flat rules. *)
  type flat_info
  (** Complimentary set of candidates. *)
  val comp_set : sys -> set
  (** Applies the state variable rules. *)
  val svar_rules : bool -> svar list -> set -> set * svar_info
  (** Applies post svar treatment rules. *)
  val post_svars : bool -> (set * svar_info) -> set * flat_info
  (** Applies the flat term rules. *)
  val flat_rules : bool -> flat -> (set * flat_info) -> set * flat_info
  (** Applies postprocessing rules. *)
  val post_rules : bool -> svar_info -> flat_info -> set -> set
end


(* |===| Helper functions for one/two-state and mining. *)


(* Bumps a term. *)
let bump = Term.bump_state

(* Numeral zero. *)
let zero = Num.zero
(* Numeral one. *)
let one = Num.one
(* Numeral minus one. *)
let m_one = Num.( ~- one )


(* If all vars in the input term have offset 0 (-1), adds input term bumped at
-1 (0) to input set. Otherwise set is unchanged. *)
let state_complement term set =
  match Term.var_offsets_of_term term with
  | Some lo, Some hi when Num.( lo = zero ) && Num.( hi = zero ) ->
    (* Term is one state @0, adding -1 version. *)
    Set.add (Term.bump_state m_one term) set
  | Some lo, Some hi when Num.( lo = m_one ) && Num.( hi = m_one ) ->
    (* Term is one state @-1, adding 0 version. *)
    Set.add (Term.bump_state one term) set
  (* Otherwise return set unchanged. *)
  | _ -> set

(* Applies [state_complement] to the elements of a set. *)
let state_complement_set set = Set.fold state_complement set set

(* Only adds input term if it is one-state. Adds its version @0.
For example, a one-state term @-1 will be bumped at 0 before it's added.
Otherwise set is unchanged. *)
let one_state_ify term set =
  match Term.var_offsets_of_term term with
  | Some lo, Some hi when Num.(lo = hi) ->
    let bump_k = Num.( zero - lo ) in
    Set.add (bump bump_k term) set
  | Some _, Some _ -> set
  (* Otherwise no offset (constant), add to set. *)
  | _ -> Set.add term set

(* Applies [one_state_ify] to the elements of a set. *)
let one_state_ify_set set = Set.fold one_state_ify set Set.empty

(* The last element of a list. *)
let rec get_last = function
| head :: [] -> [head]
| [] -> raise Not_found
| _ :: t -> get_last t

(* Applies something to all flat subterms of a term.

Adds to the input set. *)
let flat_apply term work set =
  let set_ref = ref set in
  let memorize set' = set_ref := set' in
  Term.eval_t (
    fun flat_term _ -> work flat_term !set_ref |> memorize
  ) term ;
  !set_ref

(* Checks if [sub_sys] is a subsystem of [sys]. *)
let is_sub sub_sys sys = Sys.get_subsystems sys |> List.mem sub_sys

(* Inserts or updates a sys/terms bindig in an associative list sorted by
topological arder. If [sys] is already in the list, then its terms are updated
with the union of the old ones and the new ones. If it's not then [sys, terms]
is inserted at the right place w.r.t. topological order. *)
let insert_sys_terms ( (sys, terms) as pair ) =
  let rec loop prefix = function
    | (sys', terms') :: tail when sys == sys' ->
      (* System's already in the list. *)
      (sys, Set.union terms terms') :: tail |> List.rev_append prefix
    | ((sys', _) :: _) as tail when is_sub sys sys' ->
      (* Next system has [sys] as a sub-system, inserting here. *)
      pair :: tail |> List.rev_append prefix
    | head :: tail ->
      (* Skipping this one. *)
      loop (head :: prefix) tail
    | [] ->
      (* Could not find [sys], adding it at the end. *)
      pair :: prefix |> List.rev
  in
  loop []

(* Turns a flat term into a term. *)
let to_term = Term.construct

(* Reconstructs a flat term and adds it to a set. *)
let to_term_add flat set = Set.add (to_term flat) set

(* Node type of a term. *)
let type_of term = Term.type_of_term term |> Type.node_of_type

let type_of_svar svar = SVar.type_of_state_var svar |> Type.node_of_type


(* The name of a transition system. *)
let name_of_sys sys =
  TransSys.scope_of_trans_sys sys |> String.concat "/"



<<<<<<< HEAD
    (* If svar is an IntRange(low,up) and low < up, generates terms low <= x, x
       <= up, and x=n where x is an IntRange (low,up) (n\in[low,up]). If svar
       is of an encoded enumerated datatype, just generate equalities for each
       constructor. *)
    let rec unroll_ranges svar set =
      
      (* Creates the terms for an intrange. *)
      let rec unroll_range set low up var =
        if Numeral.(low > up)
        then set
        else
          unroll_range
            (TSet.add (Term.mk_eq [var ; Term.mk_num low]) set)
            (Numeral.succ low)
            up
            var
      in
=======
(* |===| Functor stuff. *)
>>>>>>> 8ebbd82f


(** Module generating candidate terms for invariant generation. *)
module type CandGen = sig
  (** Generates sets of candidate terms from a transition system, and its
  subsystems if the first flag is false. Second flag is for two-state. *)
  val mine : bool -> bool -> sys -> (sys * set) list
end

<<<<<<< HEAD
      (* Actual integer range *)
      | Type.IntRange (low, up, Type.Range) when not Numeral.(low = up) ->
         
         unroll_range set low up var
         |> TSet.add
              (Term.mk_leq [ Term.mk_num low ; var ])
         |> TSet.add
              (Term.mk_leq [ var ; Term.mk_num up ])

      (* Encoded enumerated datatype *)
      | Type.IntRange (low, up, Type.Enum) ->
         
         unroll_range set low up var

      | _ -> set
=======

(** Functor creating a candidate generation module from state var and flat
term rules. *)
module MakeCandGen (Rules: RulesSig) : CandGen = struct

  (* Mining function. *)
  let mine top_only two_state top_sys =
    let svar_rules = Rules.svar_rules two_state in
    let flat_rules = Rules.flat_rules two_state in
    let post_svars = Rules.post_svars two_state in
    let post_rules = Rules.post_rules two_state in

    (* Association list between systems and their candidate terms. *)
    let rec mk_sys_map result = function
      | sys :: tail ->
        let scope = Sys.scope_of_trans_sys sys in

        if List.mem_assoc sys result then
          (* We already know the system, discarding it. *)
          mk_sys_map result tail

        else (

          (* We don't know this system. *)
          let init, trans =
            Sys.init_of_bound sys zero, Sys.trans_of_bound sys zero
          in
          (* Format.printf
            "candidates (%d):@   @[<v>%a@]@.@."
            (Set.cardinal candidates)
            (pp_print_list
              Term.pp_print_term
              "@ "
            ) (Set.elements candidates) ; *)
          let candidates =
            let candidates = Rules.comp_set sys in
            
            if Flags.Certif.only_user_candidates () then candidates else (
              let candidates, svar_info =
                Set.empty |> svar_rules (Sys.state_vars sys)
              in
              let candidates, flat_info =
                post_svars (candidates, svar_info)
                |> flat_apply init flat_rules
                |> (
                  if Flags.Invgen.mine_trans ()
                  then flat_apply trans flat_rules else identity
                )
              in
              post_rules svar_info flat_info candidates
              |> Set.union candidates
            )
          in
          (* Format.printf
            "candidates (%d):@   @[<v>%a@]@.@."
            (Set.cardinal candidates)
            (pp_print_list
              Term.pp_print_term
              "@ "
            ) (Set.elements candidates) ; *)
          (* Adding two-state complement if needed. *)
          let candidates = state_complement_set candidates in
            (* if two_state then state_complement_set candidates
            else one_state_ify_set candidates
          in *)
          (* Format.printf
            "candidates (%d, %b):@   @[<v>%a@]@.@."
            (Set.cardinal candidates)
            two_state
            (pp_print_list
              Term.pp_print_term
              "@ "
            ) (Set.elements candidates) ; *)

          (* Lifting sub-candidates. *)
          let result =
            result |> (
              if Flags.Invgen.lift_candidates () then
                Set.fold (
                  fun term map ->
                    Sys.instantiate_term_all_levels
                      top_sys TransSys.trans_base scope term
                    |> fun (top, others) -> top :: others
                    |> List.fold_left (
                      fun map (sys, terms) ->
                        insert_sys_terms
                          (sys, Set.of_list terms) map
                    ) map
                ) candidates
              else identity
            )
            |> insert_sys_terms (sys, candidates)
          in

          mk_sys_map result (
            List.concat [ Sys.get_subsystems sys ; tail ]
          )
>>>>>>> 8ebbd82f

        )

      | [] ->
        (if top_only then get_last result else result)
        |> (
          if two_state then identity else List.map (
            fun (sys, set) ->
              let res = one_state_ify_set set in
              (* Format.printf
                "candidates %s (%d, %b):@   @[<v>%a@]@.@."
                (name_of_sys sys)
                (Set.cardinal res)
                two_state
                (pp_print_list
                  Term.pp_print_term
                  "@ "
                ) (Set.elements res) ; *)
              sys, res
          )
        )
    in

    mk_sys_map [] [ top_sys ]

end



(* |===| Helpers for term inspection. *)


(* Returns true if the term mentions at least one non-constant variable. *)
let mentions_var term = Term.vars_of_term term |> Var.VarSet.exists (
  fun var -> not (Var.is_const_state_var var)
)


(* Returns true if the term is a variable or a constant. *)
let rec is_var_or_const term = match Term.destruct term with
| Term.T.Attr (kid, _) -> is_var_or_const kid
| Term.T.Var var -> (
  Var.is_state_var_instance var
) && (
  Var.state_var_of_state_var_instance var
  |> SVar.for_inv_gen
)
| Term.T.Const _ -> true
| _ -> false


(* Returns true if the term is a variable. *)
let rec is_var term = match Term.destruct term with
| Term.T.Attr (kid, _) -> is_var kid
| Term.T.Var var -> (
  Var.is_state_var_instance var
) && (
  Var.state_var_of_state_var_instance var
  |> SVar.for_inv_gen
)
| _ -> false


(* Returns true if the term is a constant. *)
let rec is_const term = match Term.destruct term with
| Term.T.Attr (kid, _) -> is_const kid
| Term.T.Const _ -> true
| _ -> false


let var_of svar = Var.mk_state_var_instance svar zero |> Term.mk_var


(* |===| Bool mining. *)


(* Rules for bool candidate term generation from state variables. *)
module BoolRules = struct

  (* Adds svars of type bool to the input set. *)
  let bool_rule svar set =
    let var = var_of svar in
    Set.add var set |> Set.add (Term.mk_not var)

  (* If [svar] is an [IntRange(lo, hi)], adds to the input set the constraints
  [svar = n], for [n] in [[lo, hi]].

  NB: original version added [lo <= svar] and [svar <= hi] too. *)
  let range_rule lo hi svar =
    let var = var_of svar in
    let rec loop lo set =
      if Num.(lo > hi) then set else loop (Num.succ lo) (
        Set.add (Term.mk_eq [var ; Term.mk_num lo]) set
      )
    in
    loop lo

  (* Adds [svar >= 0] and [svar == 0] for an int [svar] to the input set. *)
  let int_rule svar set =
    let var = var_of svar in
    Set.add (Term.mk_geq [var ; Term.mk_num zero]) set
    |>
      if Flags.Invgen.all_out () then
        Set.add (Term.mk_eq [var ; Term.mk_num zero])
      else identity

  (* Adds [svar >= 0] for a real [svar] to the input set. *)
  let real_rule svar set =
    let var = var_of svar in
    Set.add (Term.mk_geq [var ; Term.mk_dec Dec.zero]) set
    |>
      if Flags.Invgen.all_out () then
        Set.add (Term.mk_eq [var ; Term.mk_dec Dec.zero])
      else identity



  let all_subterms = false
  let only_depth_one = true

  (* Adds term to input set if term is not [NOT]. *)
  let bool_term_rule flat set = match flat with
  | _ when all_subterms -> to_term_add flat set
  | Term.T.App (sym, kids) ->
    if (not only_depth_one) || List.for_all is_var_or_const kids then (
      match Symbol.node_of_symbol sym with
      | `OR
      | `XOR
      | `IMPLIES
      | `AND
      | `ITE
      | `IS_INT
      | `DISTINCT -> to_term_add flat set
      | _ -> set
    ) else set
  | _ -> set

  (* If term is an arithmetic atom [lhs <op> rhs], add [lhs >= rhs] and
  [lhs <= rhs]. *)
  let arith_op_synth flat set = match flat with
  | Term.T.App (sym, ((kid1 :: kid2 :: []) as kids)) when (
    ( (is_var kid1) && (is_const kid2) ) ||
    ( (is_var kid2) && (is_const kid1) ) (* ||
    ( (is_var kid1) && (is_var kid2) ) *)
  ) -> (
    let add_ineqs () =
      set
      |> Set.add (Term.mk_geq kids)
      |> Set.add (Term.mk_leq kids)
      (* |> Set.add (Term.mk_eq  kids) *)
    in
    match Symbol.node_of_symbol sym with
    | `LEQ | `GEQ -> add_ineqs ()
    | `GT | `LT -> add_ineqs () |> Set.add (to_term flat)
    | `EQ -> (
      (* Making sure it's an arith equality. *)
      match type_of kid1 with
      | Type.Int | Type.Real -> add_ineqs ()
      | _ -> set
    )
    | _ -> set
  )
  | _ -> set

  let comp_set sys = TransSys.get_unknown_candidates sys |> Set.of_list

  type svar_info = ()

  let svar_rules two_state svars set = (
    svars |> List.fold_left (
      fun set svar ->
        if SVar.for_inv_gen svar |> not then set else (
          match type_of_svar svar with
          | Type.Bool -> bool_rule svar set
          | Type.IntRange (lo, hi) -> range_rule lo hi svar set
          | Type.Int -> int_rule svar set
          | Type.Real -> real_rule svar set
          | _ -> set
        )
    ) set,
    ()
  )

  type flat_info = ()

  let post_svars two_state (set, _) = set, ()

  let flat_rules two_state flat (set, _) =
    match to_term flat |> type_of with
    | Type.Bool -> (
      arith_op_synth flat set
      |>
        if Flags.Invgen.all_out () then
          bool_term_rule flat
        else identity
    ), ()
    | _ -> set, ()

  let post_rules two_state _  _ set =
    (
      if Flags.Invgen.all_out () then
        Set.fold (
          fun term set -> Set.add (Term.negate_simplify term) set
        ) set set
      else set
    )
    |> Set.add Term.t_true

end


(** Bool candidate term miner. *)
module Bool = MakeCandGen (BoolRules)




let empty_model = Model.of_list []

let eval term =
  Eval.eval_term [] empty_model term
  |> Eval.term_of_value

let octagons oct3 f =
  let rec octagons_3 terms terms set = match terms with
    | term :: tail ->
    (*   Format.printf "  oct 3 %a (%d)@."
        fmt_term term
        (List.length tail) ; *)
      List.map (fun term' -> [ term' ; term ]) terms
      |> List.fold_left (
        fun set terms ->
          Set.add (Term.mk_plus terms |> f) set
          |> Set.add (Term.mk_minus terms |> f)
      ) set
      |> octagons_3 terms tail
    | [] -> set
  in
  let rec octagons_2_3 term terms set = match terms with
    | term' :: tail ->
     (*  Format.printf "  oct 2 %a (%d)@."
        fmt_term term'
        (List.length tail) ; *)
      let terms = [ term ; term' ] in
      [
        Term.mk_plus terms |> f ;
        Term.mk_minus terms |> f ;
        (* terms |> List.rev |> Term.mk_minus |> f *)
      ]
      |> List.fold_left (
        fun set term -> Set.add term set
      ) set
      |> (if oct3 then octagons_3 terms tail else identity)
      |> octagons_2_3 term tail
    | [] -> set
  in
  let rec loop terms set = match terms with
    | term :: tail ->
      (* Format.printf "loop %a (%d)@."
        fmt_term term
        (List.length tail) ; *)
      (* Adding current term. *)
      Set.add term set
      (* Forming octagons. *)
      |> octagons_2_3 term tail
      (* Looping. *)
      |> loop tail
    | [] -> set
  in
  loop





(** Integer rules. *)
module IntRules = struct
  let comp_set _ = Set.empty

  (* We'll extract the state var to create octagons. *)
  type svar_info = ()

  let svar_rules two_state svars set =
    (* Format.printf "svars: @[<v>%a@]@.@."
      (pp_print_list
        (fun fmt svar ->
          Format.fprintf fmt "%a (%a)"
            fmt_svar svar
            Type.pp_print_type_node (type_of_svar svar)
        ) "@ "
      ) svars ; *)
    let svars, set =
      svars |> List.fold_left (
        fun (svars, set) svar ->
        match type_of_svar svar with
        | Type.Int ->
          if SVar.for_inv_gen svar then
            (var_of svar) :: svars, set
          else svars, set
        | Type.IntRange (lo, hi) ->
          svars,
          Set.add (Term.mk_num lo) set |> Set.add (Term.mk_num hi)
        | _ -> svars, set
      ) ([], set)
    in
    (* Format.printf "loop: @[<v>%a@]@.@."
      (pp_print_list
        (fun fmt term ->
          Format.fprintf fmt "%a (%a)"
            fmt_term term
            Type.pp_print_type_node (type_of term)
        ) "@ "
      ) svars ; *)
    let set =
      octagons (Flags.Invgen.all_out ()) identity svars set
    in
    (* Format.printf "set: @[<v>%a@]@.@."
      (pp_print_list fmt_term "@ ")
      (Set.elements set) ; *)
    set, ()

  (* We're gonna use the flat info to store the constants found in the flat
  terms. *)
  type flat_info = set

  let post_svars _ (set, _) = (set, Set.empty)

  let rec flat_rules two_state flat (set, constants) =
    let term = to_term flat in
    match type_of term with
    | Type.Int
    | Type.IntRange _ -> (
      match flat with
      | Term.T.App (sym, kids) ->
        if (
          Flags.Invgen.all_out ()
        ) || (
          kids |> List.for_all is_var_or_const
        ) then Set.add term set, constants else set, constants
      | Term.T.Const sym -> (
        match Symbol.node_of_symbol sym with
        | `NUMERAL n -> Set.add term set, Set.add term constants
        | _ -> failwith "Constant of type int is not a numeral."
      )
      | Term.T.Attr (term, _) ->
        flat_rules two_state (Term.destruct term) (set, constants)
      | Term.T.Var _ ->
        Set.add term set, constants
    )
    | _ -> set, constants

  let post_rules _ _ constants set =
    let zero, one = Term.mk_num zero, Term.mk_num one in
    let set =
      Set.add zero set
      |> Set.add one
      |> octagons true eval (
        Set.add one constants |> Set.elements
      )
    in
    let set =
      Set.fold (
        fun term set -> Set.add (Term.mk_minus_simplify term) set
      ) set set
    in
    (* Format.printf "set: @[<v>%a@]@.@."
      (pp_print_list fmt_term "@ ")
      (Set.elements set) ; *)
    set


end


(** Int candidate term miner. *)
module Int = MakeCandGen (IntRules)






(** Real rules. *)
module RealRules = struct
  let comp_set _ = Set.empty

  (* We'll extract the state var to create octagons. *)
  type svar_info = ()

  let svar_rules two_state svars set =
    (* Format.printf "svars: @[<v>%a@]@.@."
      (pp_print_list
        (fun fmt svar ->
          Format.fprintf fmt "%a (%a)"
            fmt_svar svar
            Type.pp_print_type_node (type_of_svar svar)
        ) "@ "
      ) svars ; *)
    let svars, set =
      svars |> List.fold_left (
        fun (svars, set) svar ->
        match type_of_svar svar with
        | Type.Real ->
          if SVar.for_inv_gen svar then
            (var_of svar) :: svars, set
          else svars, set
        | _ -> svars, set
      ) ([], set)
    in
    (* Format.printf "loop: @[<v>%a@]@.@."
      (pp_print_list
        (fun fmt term ->
          Format.fprintf fmt "%a (%a)"
            fmt_term term
            Type.pp_print_type_node (type_of term)
        ) "@ "
      ) svars ; *)
    let set =
      octagons (Flags.Invgen.all_out ()) identity svars set
    in
    (* Format.printf "set: @[<v>%a@]@.@."
      (pp_print_list fmt_term "@ ")
      (Set.elements set) ; *)
    set, ()

  (* We're gonna use the flat info to store the constants found in the flat
  terms. *)
  type flat_info = set

  let post_svars _ (set, _) = (set, Set.empty)

  let rec flat_rules two_state flat (set, constants) =
    let term = to_term flat in
    match type_of term with
    | Type.Real -> (
      match flat with
      | Term.T.App (sym, kids) ->
        if (
          Flags.Invgen.all_out ()
        ) || (
          kids |> List.for_all is_var_or_const
        ) then Set.add term set, constants else set, constants
      | Term.T.Const sym -> (
        match Symbol.node_of_symbol sym with
        | `DECIMAL n -> Set.add term set, Set.add term constants
        | _ -> failwith "Constant of type real is not a decimal."
      )
      | Term.T.Attr (term, _) ->
        flat_rules two_state (Term.destruct term) (set, constants)
      | Term.T.Var _ ->
        Set.add term set, constants
    )
    | _ -> set, constants

  let post_rules _ _ constants set =
    let zero, one = Term.mk_dec Decimal.zero, Term.mk_dec Decimal.one in
    let set =
      Set.add zero set
      |> Set.add one
      |> octagons true eval (
        Set.add one constants |> Set.elements
      )
    in
    let set =
      Set.fold (
        fun term set -> Set.add (Term.mk_minus_simplify term) set
      ) set set
    in
    (* Format.printf "set: @[<v>%a@]@.@."
      (pp_print_list fmt_term "@ ")
      (Set.elements set) ; *)
    set


end


(** Real candidate term miner. *)
module Real = MakeCandGen (RealRules)














(*
   Local Variables:
   compile-command: "make -C .. -k"
   tuareg-interactive-program: "./kind2.top -I ./_build -I ./_build/SExpr"
   indent-tabs-mode: nil
   End: 
*)
<|MERGE_RESOLUTION|>--- conflicted
+++ resolved
@@ -160,27 +160,7 @@
 
 
 
-<<<<<<< HEAD
-    (* If svar is an IntRange(low,up) and low < up, generates terms low <= x, x
-       <= up, and x=n where x is an IntRange (low,up) (n\in[low,up]). If svar
-       is of an encoded enumerated datatype, just generate equalities for each
-       constructor. *)
-    let rec unroll_ranges svar set =
-      
-      (* Creates the terms for an intrange. *)
-      let rec unroll_range set low up var =
-        if Numeral.(low > up)
-        then set
-        else
-          unroll_range
-            (TSet.add (Term.mk_eq [var ; Term.mk_num low]) set)
-            (Numeral.succ low)
-            up
-            var
-      in
-=======
 (* |===| Functor stuff. *)
->>>>>>> 8ebbd82f
 
 
 (** Module generating candidate terms for invariant generation. *)
@@ -190,23 +170,6 @@
   val mine : bool -> bool -> sys -> (sys * set) list
 end
 
-<<<<<<< HEAD
-      (* Actual integer range *)
-      | Type.IntRange (low, up, Type.Range) when not Numeral.(low = up) ->
-         
-         unroll_range set low up var
-         |> TSet.add
-              (Term.mk_leq [ Term.mk_num low ; var ])
-         |> TSet.add
-              (Term.mk_leq [ var ; Term.mk_num up ])
-
-      (* Encoded enumerated datatype *)
-      | Type.IntRange (low, up, Type.Enum) ->
-         
-         unroll_range set low up var
-
-      | _ -> set
-=======
 
 (** Functor creating a candidate generation module from state var and flat
 term rules. *)
@@ -304,7 +267,6 @@
           mk_sys_map result (
             List.concat [ Sys.get_subsystems sys ; tail ]
           )
->>>>>>> 8ebbd82f
 
         )
 
@@ -389,11 +351,8 @@
     let var = var_of svar in
     Set.add var set |> Set.add (Term.mk_not var)
 
-  (* If [svar] is an [IntRange(lo, hi)], adds to the input set the constraints
-  [svar = n], for [n] in [[lo, hi]].
-
-  NB: original version added [lo <= svar] and [svar <= hi] too. *)
-  let range_rule lo hi svar =
+  (* add equalities with all constructors *)
+  let enum_rule lo hi svar =
     let var = var_of svar in
     let rec loop lo set =
       if Num.(lo > hi) then set else loop (Num.succ lo) (
@@ -402,6 +361,12 @@
     in
     loop lo
 
+  (* If [svar] is an [IntRange(lo, hi)], adds to the input set the constraints
+  [svar = n], for [n] in [[lo, hi]].
+
+  NB: original version added [lo <= svar] and [svar <= hi] too. *)
+  let range_rule lo hi svar = enum_rule lo hi svar
+  
   (* Adds [svar >= 0] and [svar == 0] for an int [svar] to the input set. *)
   let int_rule svar set =
     let var = var_of svar in
@@ -479,7 +444,8 @@
         if SVar.for_inv_gen svar |> not then set else (
           match type_of_svar svar with
           | Type.Bool -> bool_rule svar set
-          | Type.IntRange (lo, hi) -> range_rule lo hi svar set
+          | Type.IntRange (lo, hi, Type.Range) -> range_rule lo hi svar set
+          | Type.IntRange (lo, hi, Type.Enum) -> enum_rule lo hi svar set
           | Type.Int -> int_rule svar set
           | Type.Real -> real_rule svar set
           | _ -> set
@@ -604,7 +570,7 @@
           if SVar.for_inv_gen svar then
             (var_of svar) :: svars, set
           else svars, set
-        | Type.IntRange (lo, hi) ->
+        | Type.IntRange (lo, hi, _) ->
           svars,
           Set.add (Term.mk_num lo) set |> Set.add (Term.mk_num hi)
         | _ -> svars, set
