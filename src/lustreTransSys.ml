(* This file is part of the Kind 2 model checker.

   Copyright (c) 2014 by the Board of Trustees of the University of Iowa

   Licensed under the Apache License, Version 2.0 (the "License"); you
   may not use this file except in compliance with the License.  You
   may obtain a copy of the License at

   http://www.apache.org/licenses/LICENSE-2.0 

   Unless required by applicable law or agreed to in writing, software
   distributed under the License is distributed on an "AS IS" BASIS,
   WITHOUT WARRANTIES OR CONDITIONS OF ANY KIND, either express or
   implied. See the License for the specific language governing
   permissions and limitations under the License. 

*)

open Lib


(* Abbreviations *)
module I = LustreIdent
module E = LustreExpr
module N = LustreNode

module VS = Var.VarSet
module SVS = StateVar.StateVarSet


(* Name of uninterpreted function symbol for initial state constraint *)
let init_uf_symbol_name_of_node n = 
  Format.asprintf
    "%s_%a"
    I.init_uf_string
    (LustreIdent.pp_print_ident false) n
 

(* Name of uninterpreted function symbol for transition relation  *)
let trans_uf_symbol_name_of_node n = 
  Format.asprintf
    "%s_%a"
    I.trans_uf_string
    (LustreIdent.pp_print_ident false) n


(* TODO: use Set.S.of_list of OCaml 4.02 for better performance *)

(* Set of state variables of list *)
let svs_of_list = SVS.of_list


(* Add a list of state variables to a set *)
let add_to_svs set list = 
  List.fold_left (fun a e -> SVS.add e a) set list
  


(* Collect information while constructing transition system *)
type node_def =

  { 

    (* Transition system for node *)
    trans_sys : TransSys.t;

    (* Input variables *)
    inputs : StateVar.t list;

    (* Output variables *)
    outputs : StateVar.t list;

    (* Stateful local variables *)
    locals : StateVar.t list;

    (* Properties in node *)
    props : (string * Term.t) list;

    (* Assumptions in contract of node *)
    requires : Term.t list;

    (* Guarantees in contract of node *)
    ensures : Term.t list;

  }



(* Fold list of equations to definitions 

   [definitions_of_equations s i t e] takes as input the list of free
   (stateful and signature) state variables [s], two list of terms [i]
   and [t] to be taken as a conjunction of, respectively, the initial
   state constraint and the transition relation, and a list [e] of

   If a state variable is in the list of free variables, add an
   equation for its value in the initial state and in the transition
   to [i] and [t], respectively. Otherwise form the conjunction of [i]
   and [t] separately and add a let binding of the variable to its
   definition to each. 

   Assume that definitions of variables that are not free do not contain
   variables that are only defined later in the list. *)
let rec definitions_of_equations vars init trans = function 

  (* All equations consumed, return terms for initial state constraint
     and transition relation *)
  | [] -> (init, trans)

  (* Take first equation and term for init and step *)
  | (state_var, ({ E.expr_init; E.expr_step } as expr)) :: tl -> 

    (* Modified definitions *)
    let init', trans' = 

      if 

        (* Variable must to have a definition? *)
        SVS.mem state_var vars

      then 

        (

          (* Equation for initial constraint on variable *)
          let init_def = 
            Term.mk_eq 
              [E.base_term_of_state_var TransSys.init_base state_var; 
               E.base_term_of_expr TransSys.init_base expr_init] 
          in

          (* Equation for transition relation on variable *)
          let trans_def = 
            Term.mk_eq 
              [E.cur_term_of_state_var TransSys.trans_base state_var; 
               E.cur_term_of_expr TransSys.trans_base expr_step] 
          in

          (* Add terms of equation *)
          (init_def :: init, trans_def :: trans))

      else

        (

          (* Define variable with a let *)
          let init' =
            Term.mk_let 
              [(E.base_var_of_state_var TransSys.init_base state_var, 
                E.base_term_of_expr TransSys.init_base expr_init)] 
              (Term.mk_and init) 
          in

          (* Define variable with a let *)
          let trans' = 
            Term.mk_let
              [(E.cur_var_of_state_var TransSys.trans_base state_var, 
                E.cur_term_of_expr TransSys.trans_base expr_step)] 
              (Term.mk_and trans)
          in

          (* Start with singleton lists of let-bound terms *)
          ([init'], [trans']))

    in
    
    (* Continue with next equations *)
    definitions_of_equations vars init' trans' tl


(* Fold list of node calls and return terms

   Local variables of the called node are instantiated to fresh local
   variables of the calling node and returned. 

   Properties of the called node are instantiated to properties of the
   calling node and returned.

   Assumptions in the contract of the called node are instantiated to
   properties of the calling node and returned.

   A node call always has an activation condition, which may be the
   constant true. In this case the default values for the outputs are
   ignored and the list may be the empty list.

   The initial state of the calling node is constrained by the
   predicate of the initial state constraint of the called, and
   analogously for the transition relation.

   The parameters of the initial state predicate are (in this order) 
   - the inputs, 
   - the variables capturing the outputs, 
   - the observer variables for the properties of the called node, and 
   - the instances of the local variables of the called node.

   The parameters of the transition relation are (in this order) 
   - the inputs at the next step, including constant inputs 
   - the variables capturing the outputs at the next step,
   - the observer variables for the properties of the called node at
     the next step, 
   - the instances of the local variables of the called node at the
     next step,
   - the inputs at the previous step, excluding constant inputs,
   - the variables capturing the outputs at the previous step,
   - the observer variables for the properties of the called node at
     the previous step, and
   - the instances of the local variables of the called node at the
     previous step.

   If a node call has an activation condition that is not the constant
   true, additional fresh variables are generated. One variable is
   initially false and becomes and remains true on the first time the
   activation condition is true. Further, all input variables are
   duplicated to shadow input variables that freeze the input values
   at the last instant the activation condition has been true.

   The initial state constraint of the called node is a conjunction of
   formulas representing the following:
   - the ticked flag is true if and only if to the activation
     condition is true in the initial instant,
   - the shadow input variables take the values of the actual input
     variables if the activation condition is true, and
   - the initial state predicate of the called node with the
     parameters as above, except for the input variables that are
     replaced by the shadow input variables.

   The transition relation of the called node is a conjunction of
   formulas representing the following facts:

   - the ticked flag is true in the next state if it has been true in
     the previous instant, or if if to the activation condition is
     true,

   - the shadow input variables in the next state take the values of
     the actual input variables if the activation condition is true,
     and their previous values if the activation condition is false.

   - the initial state predicate of the called node with the
     parameters as above, except for the input variables that are
     replaced by the shadow input variables, if the activation
     condition is true in the next step and the ticked flag is false
     in the previous step, and

   - the transition relation predicate of the called node with the
     parameters as above, except for the input variables that are
     replaced by the shadow input variables, if the activation
     condition is true and the ticked flag is true in the previous
     step.

*)
let rec definitions_of_node_calls 
    mk_ticked_state_var
    (mk_new_state_var : ?for_inv_gen:bool -> Type.t -> StateVar.t)
    node_defs
    local_vars
    init
    trans
    lifted_props
    state_var_maps = 

  function

    (* All node calls consumed, return term for initial state
       constraint and transition relation, and properties  *)
    | [] -> (local_vars, init, trans, lifted_props, state_var_maps)

    (* Node call with or without activation condition *)
    | { N.call_returns = output_vars;
        N.call_observers = observer_vars;
        N.call_clock = act_cond;
        N.call_node_name = node_name;
        N.call_inputs = input_vars;
        N.call_defaults = init_exprs;
        N.call_pos = pos } as call :: tl -> 
(*
      debug lustreTransSys
          "definitions_of_node_calls: %a"
          (N.pp_print_call false) call
      in
*)
      let 

        (* Get additional information about called node *)
        { trans_sys;
          inputs; 
          outputs; 
          locals;
          props;
          requires;
          ensures } = 

        (* Find called node by name *)
        try 

          List.assoc node_name node_defs 

        with Not_found -> assert false

      in

      (* Predicate for initial state constraint *)
      let init_uf_symbol = TransSys.init_uf_symbol trans_sys in

      (* Predicate for initial state constraint *)
      let trans_uf_symbol = TransSys.trans_uf_symbol trans_sys in

      (* Initial state value of activation condition *)
      let act_cond_init = 
        E.base_term_of_expr TransSys.init_base act_cond.E.expr_init 
      in 

      (* Step state value of activation condition *)
      let act_cond_trans = 
        E.cur_term_of_expr TransSys.trans_base act_cond.E.expr_step 
      in 

      (* Previous step state value of activation condition *)
      let act_cond_trans_pre = 
        E.pre_term_of_expr TransSys.trans_base act_cond.E.expr_step 
      in

      (* Variables capturing the output of the node in the initial
         state *)
      let output_terms_init = 
        List.map (E.base_term_of_state_var TransSys.init_base) output_vars
      in

      (* Variables capturing the output of the node in the current
         state *)
      let output_terms_trans = 
        List.map (E.cur_term_of_state_var TransSys.trans_base) output_vars
      in

      (* Variables capturing the output of the node in the previous
         state *)
      let output_terms_trans_pre = 
        List.map (E.pre_term_of_state_var TransSys.trans_base) output_vars
      in

      (* Variables observing properties in called nodes in the initial
         state *)
      let observer_terms_init = 
        List.map (E.base_term_of_state_var TransSys.init_base) observer_vars
      in

      (* Variables observing properties in called nodes in the current
         state *)
      let observer_terms_trans = 
        List.map (E.cur_term_of_state_var TransSys.trans_base) observer_vars
      in

      (* Variables observing properties in called nodes in the
         previous state *)
      let observer_terms_trans_pre = 
        List.map (E.pre_term_of_state_var TransSys.trans_base) observer_vars
      in

      (* Initialize map of state variables with output and observer
         variables, which are the same regardless of the activation
         condition *)
      let state_var_map = 
        List.fold_left2 
          (fun accum sv1 sv2 -> (sv1, sv2) :: accum)
          []
          (outputs)
          (output_vars @ observer_vars)
      in

      (* Stateful variables local to the node for this instance *)
      let local_vars', call_local_vars, state_var_map = 

        (* Need to preserve order of variables *)
        List.fold_right
          (fun state_var (local_vars, call_local_vars, state_var_map) -> 

             (* Type of state variable *)
             let var_type = StateVar.type_of_state_var state_var in

             (* Name of state variable *)
             let var_name = StateVar.string_of_state_var state_var in

             (* New state variable for node call *)
             let local_state_var = mk_new_state_var var_type in

             (* State variable is not defined in input *)
             E.set_state_var_source local_state_var E.Abstract;

             (* State variable is an instance of a local variable *)
             E.set_state_var_instance
               local_state_var
               pos
               node_name state_var;

             (local_state_var :: local_vars, 
              local_state_var :: call_local_vars,
              (state_var, local_state_var) :: state_var_map))
          locals

          (* Observers are not locals, but become outputs *)
          (input_vars @ output_vars @ local_vars, [], state_var_map)

      in

      (* Variables local to node call for current state *)
      let call_local_vars_init = 
        List.map (E.base_term_of_state_var TransSys.init_base) call_local_vars
      in

      (* Variables local to node call for previous state *)
      let call_local_vars_trans = 
        List.map (E.cur_term_of_state_var TransSys.trans_base) call_local_vars
      in

      (* Variables local to node call for previous state *)
      let call_local_vars_trans_pre = 
        List.map (E.pre_term_of_state_var TransSys.trans_base) call_local_vars
      in

      (* Lift properties from called node *)
      let lifted_props' = 

        (* Pretty-print a file position *)
        let pp_print_file ppf pos_file = 

          if pos_file = "" then () else
            Format.fprintf ppf "%s" pos_file

        in

        (* Pretty-print a position as attributes *)
        let pp_print_pos ppf pos = 

          (* Do not print anything for a dummy position *)
          if LustreAst.is_dummy_pos pos then () else 

            (* Get file, line and column of position *)
            let pos_file, pos_lnum, pos_cnum = 
              LustreAst.file_row_col_of_pos pos
            in

            (* Print attributes *)
            Format.fprintf 
              ppf
              "[%al%dc%d]"
              pp_print_file pos_file
              pos_lnum
              pos_cnum

        in

        (* Lift the name of a property in a subnode by adding the
           position of the node call *)
        let lift_prop_name node_name pos prop_name =

          string_of_t 
            (function ppf -> function prop_name -> 
               Format.fprintf ppf 
                 "%a%a.%s"
                 (LustreIdent.pp_print_ident true) node_name
                 pp_print_pos pos
                 prop_name)
            prop_name

        in

        (* Lift properties in subnode to properties of calling node *)
        List.map 
          (function (n, t) -> 
            (lift_prop_name node_name pos n, 
             LustreExpr.lift_term pos node_name t))
          props 

      in

      (* TODO: lift assumptions of contract of called node as
         properties *)

      (* Constraint for node call in initial state and transition
         relation with activation condition *)
      let 

        local_vars'', 
        init_call_act_cond, 
        trans_call_act_cond, 
        lifted_props'',
        state_var_map,
        guard_formula_init,
        guard_formula_trans = 

        if 

          (* Activation condition of node is constant true *)
          E.equal_expr act_cond E.t_true

        then 

          (

            (* Initial state values of default values *)
            let init_terms_init = 
              List.map 
                (function { E.expr_init } -> 
                  E.base_term_of_expr TransSys.init_base expr_init) 
                init_exprs
            in

            (* Input for node call in initial state *)
<<<<<<< HEAD
            let input_terms_init = 
=======
            let input_terms_init =
>>>>>>> dc14d125
              List.map
                (E.base_term_of_state_var TransSys.init_base)
                input_vars
            in

            (* Input for node call in step state *)
            let input_terms_trans = 
              List.map
                (E.cur_term_of_state_var TransSys.trans_base)
                input_vars
            in

            (* Input for node call in step state

               Skip over constant state variables *)
            let input_terms_trans_pre = 
              List.fold_right2
                (fun sv sv' accum -> 
                   if StateVar.is_const sv then 
                     accum 
                   else
                     E.pre_term_of_state_var TransSys.trans_base sv' :: accum)  
                inputs
                input_vars
                []
            in

            (* Arguments for node call in initial state *)
            let init_call_args = 
<<<<<<< HEAD
=======
              [ TransSys.init_flag_var TransSys.init_base
                |> Term.mk_var ] @
>>>>>>> dc14d125

              (* Current state input variables *)
              input_terms_init @ 

              (* Current state output variables *)
              output_terms_init @ 

              (* Current state output variables *)
              observer_terms_init @ 

              (* Current state local variables *)
              call_local_vars_init

            in

            (* Arguments for node call in transition relation *)
            let trans_call_args = 
<<<<<<< HEAD
=======
              [ TransSys.init_flag_var TransSys.trans_base
                |> Term.mk_var ] @
>>>>>>> dc14d125

              (* Current state input variables *)
              input_terms_trans @ 

              (* Current state output variables *)
              output_terms_trans @ 

              (* Current state output variables *)
              observer_terms_trans @ 

              (* Current state local variables *)
              call_local_vars_trans @
<<<<<<< HEAD
=======
                
              [ TransSys.init_flag_var Numeral.(pred TransSys.trans_base)
                |> Term.mk_var ] @
>>>>>>> dc14d125

              (* Previous state input variables *)
              input_terms_trans_pre @

              (* Previous state output variables *)
              output_terms_trans_pre @

              (* Previous state output variables *)
              observer_terms_trans_pre @

              (* Previous state local variables *)
              call_local_vars_trans_pre  

            in

            (* Constraint for node call in initial state *)
            let init_call = 
              Term.mk_uf init_uf_symbol init_call_args 
            in

            (* Constraint for node call in transition relation *)
            let trans_call = 
              Term.mk_uf trans_uf_symbol trans_call_args 
            in

            (* Add input variables to map *)
            let state_var_map = 
              List.fold_left2
                (fun accum sv1 sv2 -> (sv1, sv2) :: accum)
                state_var_map
                inputs
                input_vars
            in

            (* No guards needed without activation condition *)
            let id = function t -> t in

            (* Return predicates unguarded *)
            local_vars', 
            init_call, 
            trans_call, 
            lifted_props @ lifted_props',
            state_var_map,
            id,
            id
            

          )

        else

          (* Create fresh state variable for node call *)
          let ticked_state_var = mk_ticked_state_var () in

          (* State variable to mark if clock has ever ticked in the
             initial state *)
          let ticked_init =
            E.base_term_of_state_var TransSys.init_base ticked_state_var 
          in

          (* State variable to mark if clock has ever ticked in the
             current state *)
          let ticked_trans =
            E.cur_term_of_state_var TransSys.trans_base ticked_state_var 
          in

          (* State variable to mark if clock has ever ticked in the
             previous state *)
          let ticked_trans_pre =
            E.pre_term_of_state_var TransSys.trans_base ticked_state_var 
          in

          (* Create shadow variable for each non-constant input *)
          let 

            (* Add shadow state variable to local variables, return
               term at previous instant, equation with corresponding
               inputs, and equation with previous state value *)
            (local_vars'',
             input_shadow_vars,
             input_shadow_terms_init, 
             input_shadow_terms_trans,
             input_shadow_terms_trans_pre, 
             propagate_inputs, 
             propagate_inputs_init, 
             interpolate_inputs) =

            List.fold_right
              (fun
                sv
                ((local_vars'',
                  input_shadow_vars,
                  input_shadow_terms_init, 
                  input_shadow_terms_trans,
                  input_shadow_terms_trans_pre, 
                  propagate_inputs, 
                  propagate_inputs_init, 
                  interpolate_inputs) as accum) -> 

                (* Skip over constant inputs *)
                if StateVar.is_const sv then

                  (local_vars'',
                   sv :: input_shadow_vars,
                   E.base_term_of_state_var TransSys.init_base sv :: input_shadow_terms_init,
                   E.cur_term_of_state_var TransSys.trans_base sv :: input_shadow_terms_trans,
                   input_shadow_terms_trans_pre,
                   propagate_inputs,
                   propagate_inputs_init,
                   interpolate_inputs)

                else

                  (* Create fresh shadow variable for input *)
                  let sv' = 
                    mk_new_state_var
                      ~for_inv_gen:true
                      (StateVar.type_of_state_var sv) 
                  in

                  (* Do not use shadowed state variable in invariant
                     generation *)
                  StateVar.set_for_inv_gen false sv;

                  (* State variable is locally created *)
                  E.set_state_var_source sv' E.Abstract;

                  (* Shadow variable at init. *)
                  let ti = E.base_term_of_state_var TransSys.init_base sv' in

                  (* Shadow variable at current instant *)
                  let t = E.cur_term_of_state_var TransSys.trans_base sv' in 
                  (* Shadow variable at previous instant *)
                  let tp = E.pre_term_of_state_var TransSys.trans_base sv' in

                  (* Shadow variable takes value of input *)
                  let p = 
                    Term.mk_eq
                      [E.cur_term_of_state_var TransSys.trans_base sv'; 
                       E.cur_term_of_state_var TransSys.trans_base sv]
                  in

                  (* Shadow variable takes value of input *)
                  let p_i = 
                    Term.mk_eq
                      [E.base_term_of_state_var TransSys.init_base sv'; 
                       E.base_term_of_state_var TransSys.init_base sv]
                  in

                  (* Shadow variable takes its previous value *)
                  let i = 
                    Term.mk_eq
                      [E.cur_term_of_state_var TransSys.trans_base sv'; 
                       E.pre_term_of_state_var TransSys.trans_base sv']
                  in

                  (* Add shadow variable and equations to accumulator *)
                  (sv' :: local_vars'',
                   sv' :: input_shadow_vars,
                   ti :: input_shadow_terms_init,
                   t :: input_shadow_terms_trans,
                   tp :: input_shadow_terms_trans_pre,
                   p :: propagate_inputs, 
                   p_i :: propagate_inputs_init, 
                   i :: interpolate_inputs))
              input_vars
              (local_vars', [], [], [], [], [], [], [])

          in

          (* Arguments for node call in initial state constraint
             with state variables at init. *)
          let init_call_init_args = 
<<<<<<< HEAD
=======
            [ TransSys.init_flag_var TransSys.init_base
              |> Term.mk_var ] @
>>>>>>> dc14d125

            (* Current state input variables *)
            input_shadow_terms_init @

            (* Current state output variables *)
            output_terms_init @ 

            (* Current state output variables *)
            observer_terms_init @ 

            (* Current state local variables *)
            call_local_vars_init

          in

          (* Arguments for node call in initial state constraint
             with state variables at next trans *)
          let init_call_trans_args = 
            [ TransSys.init_flag_var TransSys.trans_base
              |> Term.mk_var ] @

            (* Current state input variables *)
            input_shadow_terms_trans @

            (* Current state output variables *)
            output_terms_trans @ 

            (* Current state output variables *)
            observer_terms_trans @ 

            (* Current state local variables *)
            call_local_vars_trans 

          in

          (* Constraint for node call in initial state *)
          let init_call_init =
            Term.mk_uf init_uf_symbol init_call_init_args 
          in

          (* Constraint for node call in trans *)
          let init_call_trans =
            Term.mk_uf init_uf_symbol init_call_trans_args 
          in

          (* Arguments for node call in transition relation *)
          let trans_call_args = 
            [ TransSys.init_flag_var TransSys.trans_base
              |> Term.mk_var ] @

            (* Current state input variables *)
            input_shadow_terms_trans @ 

            (* Current state output variables *)
            output_terms_trans @ 

            (* Current state output variables *)
            observer_terms_trans @ 

            (* Current state local variables *)
            call_local_vars_trans @
                
            [ TransSys.init_flag_var Numeral.(pred TransSys.trans_base)
              |> Term.mk_var ] @

            (* Previous state input variables *)
            input_shadow_terms_trans_pre @

            (* Previous state output variables *)
            output_terms_trans_pre @

            (* Previous state output variables *)
            observer_terms_trans_pre @

            (* Previous state local variables *)
            call_local_vars_trans_pre  

          in

          (* Constraint for node call in transition relation *)
          let trans_call = Term.mk_uf trans_uf_symbol trans_call_args in

(*
          debug lustreTransSys
            "@[<hv >inputs:@ %a@]"
            (pp_print_list StateVar.pp_print_state_var "@ ")
            inputs
          in

          debug lustreTransSys
            "@[<hv >input_shadow:@ %a@]"
            (pp_print_list StateVar.pp_print_state_var "@ ")
            input_shadow_vars
          in
*)

          (* Add input variables to map *)
          let state_var_map = 
            List.fold_left2
              (fun accum sv1 sv2 -> (sv1, sv2) :: accum)
              state_var_map
              inputs
              input_shadow_vars
          in

          (* Guard formula with activation condition *)
          let guard_formula_init = 
            function t ->  
              Term.mk_implies [act_cond_init; t]
          in

          (* Guard formula with activation condition *)
          let guard_formula_trans = 
<<<<<<< HEAD
            function t ->  
              Term.mk_implies [act_cond_trans; t]
=======
            function t ->
              (* Hi, this is your good friend
                 Adrien-from-the-past. Haven't slept much so I might
                 do things stupidier than usual. I'm hacking this
                 thing, the previous version is: *)
              (* Term.mk_implies [act_cond_trans; t] *)

              (* Now here is how I mess up everything. *)
              Term.mk_implies [
                Term.mk_and
                  [ (* So first of all, I'm using act_cond@0. I hope
                       you don't mind. Actually I know you do but let
                       me go ahead and do it anyway. *)
                    act_cond_trans_pre ;
                    (* Now I'm really gonna piss you off. I need
                       ticked@-1, so I take the version at 0 and
                       negatively bump it. I can almost hear you
                       cry. *)
                    Term.bump_state
                      Numeral.(~- one)
                      ticked_trans_pre ] ;
                (* Well that's pretty much it. By the way you other
                   good friend
                   Adrien-from-the-future-for-me-but-present-for-you
                   is totally not responsible for this. He would never
                   do such a thing. *)
                t
              ]
>>>>>>> dc14d125
          in

          (* Local variables extended by state variable indicating if
             node has ticked once *)
          (ticked_state_var :: local_vars'',

           Term.mk_and

             (* Initial state constraint *)
             [

               (* Equation for ticked state variable *)
               Term.mk_eq [ticked_init; act_cond_init];

               (* Propagate input values to shadow variable on clock tick *)
               Term.mk_implies 
                 [act_cond_init; Term.mk_and propagate_inputs_init];

               (* Initial state constraint with true activation
                  condition *)
               Term.mk_implies [act_cond_init; init_call_init];

               (* Initial state constraint with false activation
                  condition *)
               Term.mk_implies 
                 [Term.mk_not act_cond_init;
                  Term.mk_and
                    (List.fold_left2 
                       (fun accum state_var { E.expr_init } ->
                          Term.mk_eq 
                            [E.base_term_of_state_var
                               TransSys.init_base
                               state_var; 
                             E.base_term_of_expr
                               TransSys.init_base
                               expr_init] :: 
                          accum)
                       []
                       (output_vars @ observer_vars)
                       (init_exprs @ 
                        (List.map (fun _ -> E.t_true) observer_vars)))]

             ],

           (* Transition relation *)
           Term.mk_and

             [

               (* State variable is false if the clock has not ticked before *)
               Term.mk_eq 
                 [ticked_trans;
                  Term.mk_or [act_cond_trans; ticked_trans_pre]];

               (* Propagate input values to shadow variable on clock tick *)
               Term.mk_implies 
                 [act_cond_trans; Term.mk_and propagate_inputs];

               (* Interpolate input values in shadow variable between
                  clock ticks *)
               Term.mk_implies 
                 [Term.mk_not act_cond_trans; Term.mk_and interpolate_inputs];

               (* Transition relation with true activation condition
                  on the first clock tick *)
               Term.mk_implies
                 [Term.mk_and 
                    [act_cond_trans; Term.mk_not ticked_trans_pre];
                  init_call_trans];

               (* Transition relation with true activation condition
                  on following clock ticks *)
               Term.mk_implies
                 [Term.mk_and 
                    [act_cond_trans; ticked_trans_pre];
                  trans_call];

               (* Transition relation with false activation condition *)
               Term.mk_implies 
                 [Term.mk_not act_cond_trans;
                  Term.mk_and 
                    (List.fold_left
                       (fun accum state_var ->
                          Term.mk_eq 
                            [E.cur_term_of_state_var
                               TransSys.trans_base 
                               state_var; 
                             E.pre_term_of_state_var
                               TransSys.trans_base
                               state_var] :: 
                          accum)
                       []
                       (output_vars @ observer_vars @ call_local_vars))];

             ],

           lifted_props @ lifted_props',
           state_var_map,
           guard_formula_init,
           guard_formula_trans)

      in

      (* Continue with next node call *)
      definitions_of_node_calls 
        mk_ticked_state_var
        mk_new_state_var
        node_defs
        local_vars''
        (init_call_act_cond :: init)
        (trans_call_act_cond :: trans) 
        lifted_props''
        ((node_name, 
          (state_var_map, guard_formula_init, guard_formula_trans)) :: 
         state_var_maps)
        tl


(* Fold list of expressions to lists of initial state and transition
   relation terms *)
let rec definitions_of_exprs init trans = 

  function

    (* All assertions consumed, return term for initial state
       constraint and transition relation *)
    | [] -> (init, trans)

    (* Assertion with term for initial state and term for transitions *)
    | { E.expr_init; E.expr_step } as expr :: tl ->

      (* Term for assertion in initial state *)
      let term_init = E.base_term_of_expr TransSys.init_base expr_init in 

      (* Term for assertion in step state *)
      let term_step = E.cur_term_of_expr TransSys.trans_base expr_step in 

      (* Add constraint unless it is true *)
      let init' = 
        if Term.equal term_init Term.t_true then init else term_init :: init 
      in

      (* Add constraint unless it is true *)
      let trans' = 
        if Term.equal term_step Term.t_true then trans else term_step :: trans 
      in

      (* Continue with next assertions *)
      definitions_of_exprs init' trans' tl
      

(* Fold list of assertions and return terms *)
let definitions_of_asserts = definitions_of_exprs


(* Return assumptions and guarantees from contract *)
let definitions_of_contract requires ensures = 

  let init_requires, step_requires = 
    definitions_of_exprs [] [] requires 
  in

  let init_ensures, step_ensures = 
    definitions_of_exprs [] [] ensures 
  in

  (init_requires, init_ensures), (step_requires, step_ensures)


(* Return node definitions of nodes *)
let rec trans_sys_of_nodes' nodes node_defs = function 

  (* All nodes converted, now create the top-level formulas *)
  | [] -> 

    (match node_defs with 

      (* List of nodes must not be empty *)
      | [] -> raise (Invalid_argument "trans_sys_of_nodes")

      (* Return transition system of top node *)
      | (_, { trans_sys }) :: _ -> trans_sys

    )

(*

      (* Take the head of the list as top node *)
      | (_, { inputs; outputs; locals; props}) :: _, 
        (init_uf_symbol, (init_vars, _)) :: _,
        (trans_uf_symbol, (trans_vars, _)) :: _ -> 

        (* Create copies of the state variables of the top node,
           flagging input variables *)
        let state_vars_top = 
          List.map
            (state_var_of_top_scope true main_node) 
            inputs @
          List.map
            (state_var_of_top_scope false main_node) 
            (outputs @ locals)
        in

        let state_vars_top_pre = 
          List.map 
            (state_var_of_top_scope true main_node)
            (List.filter (fun sv -> not (StateVar.is_const sv)) inputs) @
          List.map
            (state_var_of_top_scope false main_node)
            (outputs @ locals)
        in

        let init_terms =
         List.map (E.base_term_of_state_var TransSys.init_base) state_vars_top
        in

        let trans_terms =
          ((List.map (E.cur_term_of_state_var TransSys.trans_base) state_vars_top) @
           (List.map (E.pre_term_of_state_var TransSys.trans_base) state_vars_top_pre))
        in

        (

          (* Definitions of predicates for initial state constraint *)
          List.rev fun_defs_init, 

          (* Definitions of predicates for transition relation *)
          List.rev fun_defs_trans, 

          (* State variables *)
          state_vars_top, 

          (init_uf_symbol, (List.combine init_vars init_terms)),

          (trans_uf_symbol, (List.combine trans_vars trans_terms)),

(*
          (* Initial state constraint *)
          Term.mk_uf 
            init_uf_symbol
            (List.map (E.base_term_of_state_var TransSys.init_base) state_vars_top),

          (* Transition relation *)
          Term.mk_uf 
            trans_uf_symbol
            ((List.map (E.cur_term_of_state_var TransSys.trans_base) state_vars_top) @
             (List.map (E.pre_term_of_state_var TransSys.trans_base) state_vars_top_pre)),
*)

          List.map
            (function (n, t) -> 
              (n, LustreExpr.lift_term LustreAst.dummy_pos main_node t)) 
            props

        )

      (* List of nodes must not be empty *)
      | _ -> raise (Invalid_argument "trans_sys_of_nodes")

    )
*)


  | ({ N.name = node_name;
       N.inputs = node_inputs;
       N.oracles = node_oracles;
       N.outputs = node_outputs; 
       N.observers = node_observers;
       N.locals = node_locals; 
       N.equations = node_equations; 
       N.calls = node_calls; 
       N.asserts = node_asserts; 
       N.props = node_props; 
       N.requires = node_requires; 
       N.ensures = node_ensures } as node) :: tl ->

(*
    debug lustreTransSys
        "@[<v>trans_sys_of_node:@,@[<hv 1>%a@]@]"
        (N.pp_print_node false) node
    in
*)

    (* Return true if the state variable is an input or output *)
    let is_input_or_output sv = 

      (List.exists 
         (fun (sv', _) -> (StateVar.equal_state_vars sv sv'))
         node_inputs)
      || (List.exists 
            (fun (sv', _) -> (StateVar.equal_state_vars sv sv'))
            node_outputs)
      || (List.exists
            (StateVar.equal_state_vars sv) 
            node_oracles)
      || (List.exists
            (StateVar.equal_state_vars sv) 
            node_observers)

    in

    (* Create scope from node name *)
    let scope = LustreIdent.index_of_ident node_name in

    (* Previous value of index of ticked flag for condact

       Keep in this function to reset index for each node *)
    let ticked_state_var_index = ref Numeral.(- one) in

    (* Create a fresh state variable to flag first tick of node *)
    let mk_ticked_state_var () = 

      (* Create fresh state variable *)
      let state_var =
        E.mk_fresh_state_var
          ~is_input:false
          ~is_const:false
<<<<<<< HEAD
          ~for_inv_gen:true
=======
          ~for_inv_gen:false
>>>>>>> dc14d125
          (LustreIdent.index_of_ident node_name)
          I.ticked_ident
          Type.t_bool
          ticked_state_var_index
      in

      (* State variable is abstract *)
      E.set_state_var_source
        state_var
        E.Abstract;

      (* Return state variable *)
      state_var

    in

    (* Create a fresh state variable for abstractions *)
    let mk_new_state_var ?for_inv_gen state_var_type = 
      E.mk_fresh_state_var
        ~is_input:false
        ~is_const:false
        ?for_inv_gen:for_inv_gen
        scope
        I.abs_ident
        state_var_type
        node.N.fresh_state_var_index
    in

    (* Input variables *)
    let inputs = List.map fst node_inputs in

    (* Oracle input variables *)
    let oracles = node_oracles in

    (* Output variables *)
    let outputs = List.map fst node_outputs in

    (* Observer output variables *)
    let observers = node_observers in

    (* Add constraints from node calls *)
    let call_locals, 
        init_defs_calls, 
        trans_defs_calls, 
        lifted_props, 
        state_var_maps = 

      definitions_of_node_calls 
        mk_ticked_state_var
        mk_new_state_var
        node_defs
        []
        []
        []
        []
        []
        node_calls

    in

    debug lustreTransSys
        "@[<hv>State variable maps:@,%a@]"
        (pp_print_list 
           (fun ppf (n, (m, i, t)) ->
             Format.fprintf ppf
               "* %a:@,%a@,init_guard: @[<hv>%a@]@,trans_guard: @[<hv>%a@]@,"
               (I.pp_print_ident false) n
               (pp_print_list
                  (fun ppf (s, t) ->
                     Format.fprintf ppf
                       "%a: %a"
                       StateVar.pp_print_state_var s
                       StateVar.pp_print_state_var t)
                  "@,")
               m
               Term.pp_print_term (i Term.t_true)
               Term.pp_print_term (t Term.t_true))
           ",@ ")
        state_var_maps
    in

    (* Variables capturing outputs of node calls are new local
       variables unless they are inputs or outputs *)
    let call_locals_set = 
      svs_of_list
        (List.filter (fun sv -> not (is_input_or_output sv)) call_locals)
    in

    debug lustreTransSys
        "@[<hv>Call local vars in %a:@ @[<hv>%a@]@]"
        (I.pp_print_ident false) node_name
        (pp_print_list StateVar.pp_print_state_var ",@ ")
        (SVS.elements call_locals_set)
    in

    (* Variables occurring under a pre are new local variables unless
       they are inputs or outputs *)
    let node_locals_set = 
      SVS.filter 
        (fun sv -> not (is_input_or_output sv))
        (N.stateful_vars_of_node node)
    in

    debug lustreTransSys
        "@[<hv>Node local vars in %a:@ @[<hv>%a@]@]"
        (I.pp_print_ident false) node_name
        (pp_print_list StateVar.pp_print_state_var ",@ ")
        (SVS.elements node_locals_set)
    in

    (* Local variables are those occurring under a pre, properties or
       variables capturing outputs of node calls *)
    let locals_set = 
      List.fold_left 
        SVS.union
        SVS.empty
        [node_locals_set; call_locals_set]
    in

    (* Convert set to a list *)
    let locals = SVS.elements locals_set in

    debug lustreTransSys
        "@[<hv>Local vars in %a:@ @[<hv>%a@]@]"
        (I.pp_print_ident false) node_name
        (pp_print_list StateVar.pp_print_state_var ",@ ")
        locals
    in


    (* Variables visible in the signature of the definition are local
       variables, inputs and outputs *)
    let signature_vars_set = 
      List.fold_left 
        add_to_svs 
        locals_set
        [inputs; outputs; oracles; observers]
    in

    debug lustreTransSys
        "@[<hv>Stateful vars in %a:@ @[<hv>%a@]@]"
        (I.pp_print_ident false) node_name
        (pp_print_list StateVar.pp_print_state_var ",@ ")
        (SVS.elements signature_vars_set)
    in


    (* Constraints from assertions

       Must add assertions and contract first so that local variables
       can be let bound in definitions_of_equations *)
    let (init_defs_asserts, trans_defs_asserts) = 
      definitions_of_asserts  
        init_defs_calls
        trans_defs_calls
        node_asserts
    in

    (* Constraints from equations *)
    let (init_defs_eqs, trans_defs_eqs) = 
      definitions_of_equations 
        signature_vars_set
        init_defs_asserts
        trans_defs_asserts
        (List.rev node_equations)
    in

    (* Types of variables in the signature *)
    let signature_types = 
      (List.map StateVar.type_of_state_var inputs) @ 
      (List.map StateVar.type_of_state_var oracles) @ 
      (List.map StateVar.type_of_state_var outputs) @ 
      (List.map StateVar.type_of_state_var observers) @ 
      (List.map StateVar.type_of_state_var locals) 
    in

    debug lustreTransSys
        "@[<hv>Inputs in %a:@ @[<hv>%a@]@]"
        (I.pp_print_ident false) node_name
        (pp_print_list StateVar.pp_print_state_var ",@ ")
        inputs
    in

    debug lustreTransSys
        "@[<hv>Oracles in %a:@ @[<hv>%a@]@]"
        (I.pp_print_ident false) node_name
        (pp_print_list StateVar.pp_print_state_var ",@ ")
        oracles
    in

    debug lustreTransSys
        "@[<hv>Outputs in %a:@ @[<hv>%a@]@]"
        (I.pp_print_ident false) node_name
        (pp_print_list StateVar.pp_print_state_var ",@ ")
        outputs
    in

    debug lustreTransSys
        "@[<hv>Observers in %a:@ @[<hv>%a@]@]"
        (I.pp_print_ident false) node_name
        (pp_print_list StateVar.pp_print_state_var ",@ ")
        observers
    in

    debug lustreTransSys
        "@[<hv>Locals in %a:@ @[<hv>%a@]@]"
        (I.pp_print_ident false) node_name
        (pp_print_list StateVar.pp_print_state_var ",@ ")
        locals
    in

    (* Symbol for initial state constraint for node *)
    let init_uf_symbol = 
      UfSymbol.mk_uf_symbol

        (* Name of symbol *)
        (init_uf_symbol_name_of_node node_name)

        (* Types of variables in the signature *)
        signature_types 

        (* Symbol is a predicate *)
        Type.t_bool

    in

    (* Symbol for initial state constraint for node *)
    let pred_def_init = 

      (* Name of symbol *)
      (init_uf_symbol,

<<<<<<< HEAD
       (* Input variables *)
       (((List.map (E.base_var_of_state_var TransSys.init_base) inputs) @
=======
       (((* Init flag. *)
         [ TransSys.init_flag_var TransSys.init_base ] @

         (* Input variables *)
         (List.map (E.base_var_of_state_var TransSys.init_base) inputs) @
>>>>>>> dc14d125

         (* Oracle inputs *)
         (List.map (E.base_var_of_state_var TransSys.init_base) oracles) @

         (* Output variables *)
         (List.map 
            (E.base_var_of_state_var TransSys.init_base) 
            outputs) @

         (* Observer variables *)
         (List.map 
            (E.base_var_of_state_var TransSys.init_base) 
            observers) @

         (* Local variables *)
         (List.map (E.base_var_of_state_var TransSys.init_base) locals)),

        (Term.mk_and (
          (TransSys.init_flag_var TransSys.init_base |> Term.mk_var)
          :: init_defs_eqs))))

    in

    (* Symbol for transition relation for node *)
    let trans_uf_symbol = 
      UfSymbol.mk_uf_symbol

        (* Name of symbol *)
        (trans_uf_symbol_name_of_node node_name)

        (* Types of variables in the signature *)
        (signature_types @ signature_types)

        (* Symbol is a predicate *)
        Type.t_bool

    in

    (* Symbol for initial state constraint for node *)
    let pred_def_trans = 

      (trans_uf_symbol,

<<<<<<< HEAD
       (* Input variables *)
       (((List.map (E.cur_var_of_state_var TransSys.trans_base) inputs) @
=======
       (((* Init flag. *)
         [ TransSys.init_flag_var TransSys.trans_base ] @
         
         (* Input variables *)
         (List.map (E.cur_var_of_state_var TransSys.trans_base) inputs) @
>>>>>>> dc14d125

         (* Oracle inputs *)
         (List.map (E.cur_var_of_state_var TransSys.trans_base) oracles) @

         (* Output variables *)
         (List.map 
            (E.cur_var_of_state_var TransSys.trans_base)
            outputs) @

         (* Observer output variables *)
         (List.map 
            (E.cur_var_of_state_var TransSys.trans_base)
            observers) @

         (* Local variables *)
<<<<<<< HEAD
         (List.map (E.cur_var_of_state_var TransSys.trans_base) locals) @ 
=======
         (List.map (E.cur_var_of_state_var TransSys.trans_base) locals) @

         (* Init flag. *)
         [ TransSys.init_flag_var Numeral.( pred TransSys.trans_base ) ] @
>>>>>>> dc14d125

         (* Input variables *)
         (List.fold_right 
            (fun sv accum -> 
               if StateVar.is_const sv then
                 accum
               else
                 E.pre_var_of_state_var TransSys.trans_base sv :: accum)
            inputs
            []) @

         (* Output variables *)
         (List.map (E.pre_var_of_state_var TransSys.trans_base) outputs) @

         (* Observer output variables *)
         (List.map (E.pre_var_of_state_var TransSys.trans_base) observers) @

         (* Local variables *)
         (List.map (E.pre_var_of_state_var TransSys.trans_base) locals)),

        (Term.mk_and (
          (TransSys.init_flag_var TransSys.trans_base
           |> Term.mk_var |> Term.mk_not)
          :: trans_defs_eqs ))))

    in

    debug lustreTransSys
        "@[<v>Transition relation:@,%a@]"
        TransSys.pp_print_uf_def pred_def_trans
    in

    debug lustreTransSys
        "@[<v>Transition relation:@,%a@]"
<<<<<<< HEAD
        TransSys.pp_print_uf_def pred_def_trans
    in

    debug lustreTransSys
        "@[<v>Transition relation:@,%a@]"
=======
>>>>>>> dc14d125
        TransSys.pp_print_uf_def pred_def_init
    in

    let props = 
      (List.map 
         (function state_var -> 

           (* Name of state variable is name of property *)
           let prop_name = StateVar.name_of_state_var state_var in

           (* Term of property *)
           let prop_term = 
             E.base_term_of_state_var 
               TransSys.init_base
               state_var
           in
           (prop_name, prop_term))
         node_props)
      @ lifted_props
    in

    debug lustreTransSys
        "@[<hv>Properties of node %a@ @[<hv>%a@]@]"
        (LustreIdent.pp_print_ident false) node_name
        (pp_print_list
           (function ppf -> function (n, t) -> 
              Format.fprintf ppf 
                "%s: %a"
                n
                Term.pp_print_term t)
           ",@ ")
        props
    in

    (* Get list of transition systems of called nodes *)
    let called_trans_sys, called_nodes = 
      
      List.fold_left 

        (* Add transition system of node to accumulator *)
        (fun (t, s) n -> 

           (* Get information about called node *)
           let d = List.assoc n node_defs in
           
           (* Get source of called node *)
           let s' =
             match TransSys.get_source d.trans_sys with 
               | TransSys.Lustre nodes -> 
                 List.fold_left
                   (fun a n -> 
                      if List.mem n a then a else n :: a)
                   s
                   nodes 
               | _ -> assert false
           in

           (d.trans_sys :: t, s'))

        ([], [])
        
        (* List of identifiers of called nodes without duplicates *)
        (I.LustreIdentSet.elements
           (List.fold_left 
              (fun a e -> I.LustreIdentSet.add e.N.call_node_name a)
              I.LustreIdentSet.empty
              node_calls))

    in
<<<<<<< HEAD

    (* Create transition system for node *)
    let trans_sys = 
      TransSys.mk_trans_sys 
        (I.scope_of_ident node_name)
        (inputs @ oracles @ outputs @ observers @ locals)
        pred_def_init
        pred_def_trans
        called_trans_sys
        props
        (TransSys.Lustre (List.rev (node :: called_nodes)))
    in

    debug lustreTransSys
      "%a"
      TransSys.pp_print_trans_sys trans_sys
    in

=======

    (* Create transition system for node *)
    let trans_sys = 
      TransSys.mk_trans_sys 
        (I.scope_of_ident node_name)
        (inputs @ oracles @ outputs @ observers @ locals)
        pred_def_init
        pred_def_trans
        called_trans_sys
        props
        (TransSys.Lustre (List.rev (node :: called_nodes)))
    in

    debug lustreTransSys
      "%a"
      TransSys.pp_print_trans_sys trans_sys
    in

>>>>>>> dc14d125
    List.iter 
      (fun (n, c) -> 
         let { trans_sys = callee } = List.assoc n node_defs in 
         TransSys.add_caller callee trans_sys c;
         (debug lustreTransSys
             "@[<v>Added caller:@,@[<hv>%a@]@]"
             TransSys.pp_print_trans_sys callee
          in
          ()))
      state_var_maps;
    
    (* Create record for this node *)
    let node_def = 
      { trans_sys = trans_sys;
        inputs = inputs @ oracles;
        outputs = outputs @ observers;
        locals = locals;
        props = props;
        requires = [];
        ensures = [] }
    in

    (* Continue with next nodes *)
    trans_sys_of_nodes'
      (node :: nodes)
      ((node_name, node_def) :: node_defs)
      tl


let trans_sys_of_nodes nodes = trans_sys_of_nodes' [] [] nodes


(* 
   Local Variables:
   compile-command: "make -k -C .."
   indent-tabs-mode: nil
   End: 
*)<|MERGE_RESOLUTION|>--- conflicted
+++ resolved
@@ -505,11 +505,7 @@
             in
 
             (* Input for node call in initial state *)
-<<<<<<< HEAD
-            let input_terms_init = 
-=======
             let input_terms_init =
->>>>>>> dc14d125
               List.map
                 (E.base_term_of_state_var TransSys.init_base)
                 input_vars
@@ -539,11 +535,8 @@
 
             (* Arguments for node call in initial state *)
             let init_call_args = 
-<<<<<<< HEAD
-=======
               [ TransSys.init_flag_var TransSys.init_base
                 |> Term.mk_var ] @
->>>>>>> dc14d125
 
               (* Current state input variables *)
               input_terms_init @ 
@@ -561,11 +554,8 @@
 
             (* Arguments for node call in transition relation *)
             let trans_call_args = 
-<<<<<<< HEAD
-=======
               [ TransSys.init_flag_var TransSys.trans_base
                 |> Term.mk_var ] @
->>>>>>> dc14d125
 
               (* Current state input variables *)
               input_terms_trans @ 
@@ -578,12 +568,9 @@
 
               (* Current state local variables *)
               call_local_vars_trans @
-<<<<<<< HEAD
-=======
                 
               [ TransSys.init_flag_var Numeral.(pred TransSys.trans_base)
                 |> Term.mk_var ] @
->>>>>>> dc14d125
 
               (* Previous state input variables *)
               input_terms_trans_pre @
@@ -757,11 +744,8 @@
           (* Arguments for node call in initial state constraint
              with state variables at init. *)
           let init_call_init_args = 
-<<<<<<< HEAD
-=======
             [ TransSys.init_flag_var TransSys.init_base
               |> Term.mk_var ] @
->>>>>>> dc14d125
 
             (* Current state input variables *)
             input_shadow_terms_init @
@@ -875,10 +859,6 @@
 
           (* Guard formula with activation condition *)
           let guard_formula_trans = 
-<<<<<<< HEAD
-            function t ->  
-              Term.mk_implies [act_cond_trans; t]
-=======
             function t ->
               (* Hi, this is your good friend
                  Adrien-from-the-past. Haven't slept much so I might
@@ -907,7 +887,6 @@
                    do such a thing. *)
                 t
               ]
->>>>>>> dc14d125
           in
 
           (* Local variables extended by state variable indicating if
@@ -1225,11 +1204,7 @@
         E.mk_fresh_state_var
           ~is_input:false
           ~is_const:false
-<<<<<<< HEAD
-          ~for_inv_gen:true
-=======
           ~for_inv_gen:false
->>>>>>> dc14d125
           (LustreIdent.index_of_ident node_name)
           I.ticked_ident
           Type.t_bool
@@ -1462,16 +1437,11 @@
       (* Name of symbol *)
       (init_uf_symbol,
 
-<<<<<<< HEAD
-       (* Input variables *)
-       (((List.map (E.base_var_of_state_var TransSys.init_base) inputs) @
-=======
        (((* Init flag. *)
          [ TransSys.init_flag_var TransSys.init_base ] @
 
          (* Input variables *)
          (List.map (E.base_var_of_state_var TransSys.init_base) inputs) @
->>>>>>> dc14d125
 
          (* Oracle inputs *)
          (List.map (E.base_var_of_state_var TransSys.init_base) oracles) @
@@ -1515,16 +1485,11 @@
 
       (trans_uf_symbol,
 
-<<<<<<< HEAD
-       (* Input variables *)
-       (((List.map (E.cur_var_of_state_var TransSys.trans_base) inputs) @
-=======
        (((* Init flag. *)
          [ TransSys.init_flag_var TransSys.trans_base ] @
          
          (* Input variables *)
          (List.map (E.cur_var_of_state_var TransSys.trans_base) inputs) @
->>>>>>> dc14d125
 
          (* Oracle inputs *)
          (List.map (E.cur_var_of_state_var TransSys.trans_base) oracles) @
@@ -1540,14 +1505,10 @@
             observers) @
 
          (* Local variables *)
-<<<<<<< HEAD
-         (List.map (E.cur_var_of_state_var TransSys.trans_base) locals) @ 
-=======
          (List.map (E.cur_var_of_state_var TransSys.trans_base) locals) @
 
          (* Init flag. *)
          [ TransSys.init_flag_var Numeral.( pred TransSys.trans_base ) ] @
->>>>>>> dc14d125
 
          (* Input variables *)
          (List.fold_right 
@@ -1582,14 +1543,6 @@
 
     debug lustreTransSys
         "@[<v>Transition relation:@,%a@]"
-<<<<<<< HEAD
-        TransSys.pp_print_uf_def pred_def_trans
-    in
-
-    debug lustreTransSys
-        "@[<v>Transition relation:@,%a@]"
-=======
->>>>>>> dc14d125
         TransSys.pp_print_uf_def pred_def_init
     in
 
@@ -1659,7 +1612,6 @@
               node_calls))
 
     in
-<<<<<<< HEAD
 
     (* Create transition system for node *)
     let trans_sys = 
@@ -1678,26 +1630,6 @@
       TransSys.pp_print_trans_sys trans_sys
     in
 
-=======
-
-    (* Create transition system for node *)
-    let trans_sys = 
-      TransSys.mk_trans_sys 
-        (I.scope_of_ident node_name)
-        (inputs @ oracles @ outputs @ observers @ locals)
-        pred_def_init
-        pred_def_trans
-        called_trans_sys
-        props
-        (TransSys.Lustre (List.rev (node :: called_nodes)))
-    in
-
-    debug lustreTransSys
-      "%a"
-      TransSys.pp_print_trans_sys trans_sys
-    in
-
->>>>>>> dc14d125
     List.iter 
       (fun (n, c) -> 
          let { trans_sys = callee } = List.assoc n node_defs in 
