(* This file is part of the Kind 2 model checker.

   Copyright (c) 2014 by the Board of Trustees of the University of Iowa

   Licensed under the Apache License, Version 2.0 (the "License"); you
   may not use this file except in compliance with the License.  You
   may obtain a copy of the License at

   http://www.apache.org/licenses/LICENSE-2.0 

   Unless required by applicable law or agreed to in writing, software
   distributed under the License is distributed on an "AS IS" BASIS,
   WITHOUT WARRANTIES OR CONDITIONS OF ANY KIND, either express or
   implied. See the License for the specific language governing
   permissions and limitations under the License. 

*)

(** Representation of a transition system 

    @author Christoph Sticksel
*)

(** Input format *)
type input = 

  | Lustre of LustreNode.t list  (** Lustre with given nodes *)
  | Native                       (** Native format *)


(** A definition of an uninterpreted predicate *)
type pred_def = (UfSymbol.t * (Var.t list * Term.t)) 

(** An input which may be used to create a transition system *)
type input =
  (* A node list representation of a Lustre program, where nodes not connected
     to the main node have been culled out. *) 
  | LustreInput of LustreNode.t list

(** The transition system 

    The transition system must be constructed with the function
    {!mk_trans_sys}. Fields of the record are exposed, but accessing
    them is deprecated, use the provided functions below. *)
type t = private

  {

    (** Definitions of uninterpreted function symbols for initial
        state constraint and transition relation *)
    pred_defs : (pred_def * pred_def) list;

    (** State variables of top node 

       The list of state variables is sorted with regard to
       {!StateVar.compare_state_var} *)
    state_vars : StateVar.t list;

    (** Initial state constraint *)
    init : Term.t;

    (** Transition relation *)
    trans : Term.t;

    (** Propertes to prove invariant *)
    props : (string * Term.t) list; 

    (* The input which produced this system. *)
    input : input;

    mutable invars : Term.t list;

    (** Status of property *)
    mutable prop_status : (string * Lib.prop_status) list;

  }


    
(** Create a transition system

    For each state variable of a bounded integer type, add a
    constraint to the invariants. *)
<<<<<<< HEAD
val mk_trans_sys : (pred_def * pred_def) list -> StateVar.t list -> Term.t -> Term.t -> (string * Term.t) list -> t
=======
val mk_trans_sys : (UfSymbol.t * (Var.t list * Term.t)) list -> 
                   (UfSymbol.t * (Var.t list * Term.t)) list -> 
                   StateVar.t list -> Term.t -> Term.t -> 
                   (string * Term.t) list -> input -> t
>>>>>>> e292fb5d

(** Pretty-print a transition system *)
val pp_print_trans_sys : Format.formatter -> t -> unit

(** Get the required logic for the SMT solver *)
val get_logic : t -> SMTExpr.logic

(** Return the state variables of the transition system *)
val state_vars : t -> StateVar.t list

(** Return the input used to produce the transition system *)
val get_input : t -> input

(** Return the variables at current and previous instants of the
   transition system *)
val vars_of_bounds : t -> Numeral.t -> Numeral.t -> Var.t list

(** Instantiate the initial state constraint to the bound *)
val init_of_bound : t -> Numeral.t -> Term.t

(** Instantiate the transition relation constraint to the bound 

    The bound given is the bound of the state after the transition *)
val trans_of_bound : t -> Numeral.t -> Term.t

(** Instantiate all properties to the bound *)
val props_of_bound : t -> Numeral.t -> Term.t

(** Instantiate all properties to the bound *)
val props_list_of_bound : t -> Numeral.t -> (string * Term.t) list 

(** Instantiate invariants and valid properties to the bound *)
val invars_of_bound : t -> Numeral.t -> Term.t

(** Return uninterpreted function symbols to be declared in the SMT solver *)
val uf_symbols_of_trans_sys : t -> UfSymbol.t list

val uf_defs : t -> pred_def list

(** Add an invariant to the transition system *)
val add_invariant : t -> Term.t -> unit

(** Return current status of all properties *)
val prop_status_all : t -> (string * Lib.prop_status) list

(** Return current status of property *)
val prop_status : t -> string -> Lib.prop_status 

(** Mark property as invariant *)
val prop_invariant : t -> string -> unit 

(** Mark property as false *)
val prop_false : t -> string -> unit 

(** Mark property as k-false *)
val prop_kfalse : t -> int -> string -> unit 

(** Mark property as k-true *)
val prop_ktrue : t -> int -> string -> unit 

(** Return true if the property is proved invariant *)
val is_proved : t -> string -> bool 

(** Return true if the property is proved not invariant *)
val is_disproved : t -> string -> bool 

(** Return true if all properties are either valid or invalid *)
val all_props_proved : t -> bool

(** Apply [f] to all uninterpreted function symbols of the transition
    system *)
val iter_state_var_declarations : t -> (UfSymbol.t -> unit) -> unit 
  
(** Apply [f] to all function definitions of the transition system *)
val iter_uf_definitions : t -> (UfSymbol.t -> Var.t list -> Term.t -> unit) -> unit


(** Extract a path in the transition system, return an association
    list of state variables to a list of their values.

    The second argument is a function returning assignments to the
    variables, see {!SolverMethods.S.get_model}. The path is extracted
    from instant zero up to instant [k], which is the third argument. *)
val path_from_model : t -> (Var.t list -> (Var.t * Term.t) list) -> Numeral.t -> (StateVar.t * Term.t list) list


(* 
   Local Variables:
   compile-command: "make -C .. -k"
   tuareg-interactive-program: "./kind2.top -I ./_build -I ./_build/SExpr"
   indent-tabs-mode: nil
   End: 
*)
  <|MERGE_RESOLUTION|>--- conflicted
+++ resolved
@@ -81,14 +81,7 @@
 
     For each state variable of a bounded integer type, add a
     constraint to the invariants. *)
-<<<<<<< HEAD
-val mk_trans_sys : (pred_def * pred_def) list -> StateVar.t list -> Term.t -> Term.t -> (string * Term.t) list -> t
-=======
-val mk_trans_sys : (UfSymbol.t * (Var.t list * Term.t)) list -> 
-                   (UfSymbol.t * (Var.t list * Term.t)) list -> 
-                   StateVar.t list -> Term.t -> Term.t -> 
-                   (string * Term.t) list -> input -> t
->>>>>>> e292fb5d
+val mk_trans_sys : (pred_def * pred_def) list -> StateVar.t list -> Term.t -> Term.t -> (string * Term.t) list -> input -> t
 
 (** Pretty-print a transition system *)
 val pp_print_trans_sys : Format.formatter -> t -> unit
