--- conflicted
+++ resolved
@@ -22,14 +22,11 @@
 *)
 
 
-<<<<<<< HEAD
 (** An input which may be used to create a transition system *)
 type input =
   (* A node list representation of a Lustre program, where nodes not connected
      to the main node have been culled out. *) 
   | LustreInput of LustreNode.t list
-=======
->>>>>>> 1c6845b0
 
 (** The transition system 
 
@@ -63,14 +60,9 @@
     (** Propertes to prove invariant *)
     props : (string * Term.t) list; 
 
-<<<<<<< HEAD
     (* The input which produced this system. *)
     input : input;
 
-    (* Invariants *)
-=======
-    (** Invariants *)
->>>>>>> 1c6845b0
     mutable invars : Term.t list;
 
     (** Status of property *)
@@ -84,12 +76,10 @@
 
     For each state variable of a bounded integer type, add a
     constraint to the invariants. *)
-<<<<<<< HEAD
-val mk_trans_sys : (UfSymbol.t * (Var.t list * Term.t)) list -> StateVar.t list -> 
-                   Term.t -> Term.t -> (string * Term.t) list -> input -> t
-=======
-val mk_trans_sys : (UfSymbol.t * (Var.t list * Term.t)) list -> (UfSymbol.t * (Var.t list * Term.t)) list -> StateVar.t list -> Term.t -> Term.t -> (string * Term.t) list -> t
->>>>>>> 1c6845b0
+val mk_trans_sys : (UfSymbol.t * (Var.t list * Term.t)) list -> 
+                   (UfSymbol.t * (Var.t list * Term.t)) list -> 
+                   StateVar.t list -> Term.t -> Term.t -> 
+                   (string * Term.t) list -> input -> t
 
 (** Pretty-print a transition system *)
 val pp_print_trans_sys : Format.formatter -> t -> unit
