(* This file is part of the Kind 2 model checker.

   Copyright (c) 2014 by the Board of Trustees of the University of Iowa

   Licensed under the Apache License, Version 2.0 (the "License"); you
   may not use this file except in compliance with the License.  You
   may obtain a copy of the License at

   http://www.apache.org/licenses/LICENSE-2.0 

   Unless required by applicable law or agreed to in writing, software
   distributed under the License is distributed on an "AS IS" BASIS,
   WITHOUT WARRANTIES OR CONDITIONS OF ANY KIND, either express or
   implied. See the License for the specific language governing
   permissions and limitations under the License. 

*)

open Lib

(* Abbreviations *)
module I = LustreIdent
module A = LustreAst

module SVS = StateVar.StateVarSet
module VS = Var.VarSet

(* Exceptions *)
exception Type_mismatch
exception Clock_mismatch

(* A Lustre expression is a term *)
type expr = Term.t

(* A Lustre type is a type *)
type lustre_type = Type.t

(* Source of state variable *)
type state_var_source =

  (* Input stream *)
  | Input

  (* Oracle input stream *)
  | Oracle

  (* Output stream *)
  | Output

  (* Observer output stream *)
  | Observer

  (* Local defined stream *)
  | Local

  (* Local, ghost defined stream *)
  | Ghost

  (* Local abstracted stream *)
  | Abstract


(* Stream is identical to a stream in a node instance at position *)
type state_var_instance =  position * I.t * StateVar.t


(* Map from state variables to indexed identifiers *)
let state_var_ident_map : (I.t * I.index) StateVar.StateVarHashtbl.t = 
  StateVar.StateVarHashtbl.create 7


(* Map from state variables to its source *)
let state_var_source_map : state_var_source StateVar.StateVarHashtbl.t = 
  StateVar.StateVarHashtbl.create 7


(* Map from state variables to identical state variables in other
   scopes *)
let state_var_instance_map :
      state_var_instance list StateVar.StateVarHashtbl.t = 
  StateVar.StateVarHashtbl.create 7


(* Set source of state variable *)
let set_state_var_source state_var source = 

  (* Overwrite previous source *)
  StateVar.StateVarHashtbl.replace
    state_var_source_map 
    state_var
    source


(* Get source of state variable *)
let get_state_var_source state_var = 

  StateVar.StateVarHashtbl.find
    state_var_source_map 
    state_var


(* State variable is identical to a state variable in a node instance *)
let set_state_var_instance state_var pos node state_var' = 

  debug lustreExpr
    "State variable %a is an instance of %a"
    StateVar.pp_print_state_var state_var
    StateVar.pp_print_state_var state_var'
  in

  let instances =
    try 

      StateVar.StateVarHashtbl.find
        state_var_instance_map 
        state_var

    with Not_found -> []
  in

  let instances' =

    (* Check if instance already known *)
    if List.mem (pos, node, state_var') instances then 

      (* Do not create duplicates *)
      instances 

    else 

      (* Add new instance *)
      (pos, node, state_var') :: instances 

  in

  (* Overwrite previous source *)
  StateVar.StateVarHashtbl.replace
    state_var_instance_map 
    state_var
    instances'

(* Return identical state variable in a node instance if any *)
let get_state_var_instances state_var = 

  try 

    StateVar.StateVarHashtbl.find
      state_var_instance_map 
      state_var

  with Not_found -> []


(* Return instance of state variable from call in given node at given
   position *)
let lift_state_var pos node state_var = 

  match 

    (* Iterate over map of state variables to instances *)
    StateVar.StateVarHashtbl.fold

      (fun state_var_caller instances -> function 
         
         (* Return first match *)
         | Some _ as accum -> accum
           
         (* Not found yet *)
         | None -> 
           
           try 
             
             (* Find state variable to lift to in instances *)
             let (_, node, state_var_callee) =

               List.find

                 (function (pos', node', state_var') -> 

                   (* State variable, position and node must match *)
                   StateVar.equal_state_vars state_var state_var' &&
                   pos = pos' &&
                   node = node')
                 
                 instances

             in 
             
             (* Return state variable if found *)
             Some state_var_caller 

           (* State variable is not in instance *)
           with Not_found -> None)
      
      state_var_instance_map
      None
      
  with 

    (* No instance of state variable found *)
    | None -> 
      
      debug lustreExpr 
        "Cannot lift state variable %a"
        StateVar.pp_print_state_var state_var 
      in
      
      state_var
        
    (* Return instance of state variable *)
    | Some state_var' -> 
      
      debug lustreExpr 
          "lifted state variable %a to %a"
          StateVar.pp_print_state_var state_var 
          StateVar.pp_print_state_var state_var'
      in

      state_var'
        

(* Instantiate the variables of the term to the scope of a different
   node.*)
let lift_term pos node term = 

  Term.map

    (function _ -> function 

       (* Need to instantiate free variables *)
       | term when Term.is_free_var term -> 
         
         (* Get variable of term, this will not fail *)
         let var = Term.free_var_of_term term in
         
         (* Only if variable is an instance of a state variable *)
         if Var.is_state_var_instance var then 
           
           (* Get state variable of free variable *)
           let state_var = Var.state_var_of_state_var_instance var in
           
           (* Get offset of variable instance *) 
           let offset = Var.offset_of_state_var_instance var in
           
           (* Lift state variable to scope of calling node *)
           let state_var' = lift_state_var pos node state_var in
           
           (* Return state variable instance of the lifted state
              variable at the same offset *)
           Term.mk_var (Var.mk_state_var_instance state_var' offset)

         else
           
           (* No change if free variable is not an instance of a state
              variable *)
           term
             
       (* No change term that are not free variables *)
       | term -> term)

    term


(* Return true if the state variable should be visible to the user,
    false if it was created internally *)
let state_var_is_visible state_var = 

  match get_state_var_source state_var with

    (* Oracle inputs and abstraced streams are invisible *)
    | Oracle
    | Abstract
    | Observer -> false

    (* Inputs, outputs and defined locals are visible *)
    | Input
    | Output
    | Local -> true


(* Return true if the state variable is an input *)
let state_var_is_input state_var = 
  try
    match get_state_var_source state_var with
      | Input -> true
      | _ -> false
  with Not_found -> false


(* Return true if the state variable is an output *)
let state_var_is_output state_var = 
  try
    match get_state_var_source state_var with
      | Output -> true
      | _ -> false
  with Not_found -> false


(* Return true if the state variable is a local variable *)
let state_var_is_local state_var = 
  try
    match get_state_var_source state_var with
      | Local -> true
      | _ -> false
  with Not_found -> false

    
(* Pretty-print the source of a state variable *)
let rec pp_print_state_var_source ppf = function

  | Observer -> Format.fprintf ppf "observer"
  
  | Input -> Format.fprintf ppf "input"

  | Oracle -> Format.fprintf ppf "oracle"

  | Output -> Format.fprintf ppf "output"

  | Local -> Format.fprintf ppf "local"

  | Abstract -> Format.fprintf ppf "abstract"


(* Return the identifier of a state variable *)
let ident_of_state_var state_var = 

  try
    
    (* Find original indexed identifier *)
    StateVar.StateVarHashtbl.find state_var_ident_map state_var
      
  with Not_found -> 

    Format.printf
      "ident_of_state_var: %a not found@."
      StateVar.pp_print_state_var state_var;

    raise Not_found
      


(* A Lustre clock 

   We don't do clocks, so this is just a unit value *)
type clock = unit


(* A typed and clocked Lustre expression *)
type t = { 
  
  (* Lustre expression for the initial state *)
  expr_init: expr;

  (* Lustre expression after initial state *)
  expr_step: expr;
  
  (* Clock of expression *)
  expr_clock: unit;
  
  (* Type of expression

     Keep the type here instead of reading from expr_init or
     expr_step, otherwise we need to get both types and merge *)
  expr_type: Type.t 

}

(* Equality on expressions *)
let equal_expr
    { expr_init = init1; expr_step = step1; expr_clock = clock1 } 
    { expr_init = init2; expr_step = step2; expr_clock = clock2 } = 

  Term.equal init1 init2 && Term.equal step1 step2 && clock1 = clock2

(* Hashing of expressions *)
let hash_expr { expr_init; expr_step; expr_clock } =
  Hashtbl.hash
    (Term.hash expr_init, Term.hash expr_step (* , Term.hash expr_clock *) )

module ExprHashtbl = Hashtbl.Make
    (struct
      type z = t
      type t = z (* avoid cyclic type abbreviation *)
      let equal = equal_expr
      let hash = hash_expr
    end)

(* ********************************************************************** *)
(* Pretty-printing                                                        *)
(* ********************************************************************** *)

(* Pretty-print a type as a Lustre type *)
let pp_print_lustre_type _ ppf t = match Type.node_of_type t with

  | Type.Bool -> Format.pp_print_string ppf "bool"

  | Type.Int -> Format.pp_print_string ppf "int"

  | Type.IntRange (i, j) -> 

    Format.fprintf
      ppf 
      "subrange [%a, %a] of int" 
      Numeral.pp_print_numeral i 
      Numeral.pp_print_numeral j

  | Type.Real -> Format.pp_print_string ppf "real"

  | Type.Scalar (s, l) -> 

    Format.fprintf
      ppf 
      "enum { %a }" 
      (pp_print_list Format.pp_print_string " ") l
(*
  | Type.BV i -> 

    raise 
      (Invalid_argument "pp_print_lustre_type: BV is not a Lustre type")
*)
  | Type.Array (s, t) -> 

    raise 
      (Invalid_argument "pp_print_lustre_type: Array is not a Lustre type")


(* String representation of a symbol in Lustre *)
let string_of_symbol = function
  | `TRUE -> "true"
  | `FALSE -> "false"
  | `NOT -> "not"
  | `IMPLIES -> "=>"
  | `AND -> "and"
  | `OR -> "or"
  | `XOR -> "xor"
  | `EQ -> "="
  | `NUMERAL n -> Numeral.string_of_numeral n
  | `DECIMAL d -> Decimal.string_of_decimal d
  | `MINUS -> "-"
  | `PLUS -> "+"
  | `TIMES -> "*"
  | `DIV -> "/"
  | `INTDIV ->"div"
  | `MOD -> "mod"
  | `ABS -> "abs"
  | `LEQ -> "<="
  | `LT -> "<"
  | `GEQ -> ">="
  | `GT -> ">"
  | `TO_REAL -> "real"
  | `TO_INT -> "int"
  | _ -> failwith "string_of_symbol"


(* Pretty-print a symbol *)
let pp_print_symbol ppf s = Format.fprintf ppf "%s" (string_of_symbol s) 


(* Pretty-print a variable *)
let pp_print_lustre_var safe ppf state_var = 

    (* Indexed identifier for state variable, ignore scope *)
    let ident, _ = ident_of_state_var state_var in
    
    (* Pretty-print the Lustre identifier of the variable *)
    I.pp_print_ident safe ppf ident


(* Pretty-printa variable with its type *)
let pp_print_lustre_var_typed safe ppf state_var = 

  Format.fprintf ppf
    "%t%a: %a"
    (function ppf -> 
      if StateVar.is_const state_var then Format.fprintf ppf "const ")
    (pp_print_lustre_var safe) state_var
    (pp_print_lustre_type safe) (StateVar.type_of_state_var state_var)
  


(* Pretty-print a variable under [depth] pre operators *)
let rec pp_print_var safe depth ppf var =

  (* Variable without pre *)
  if depth = 0 then

    (* Get state variable of variable *)
    let state_var = Var.state_var_of_state_var_instance var in
    
    pp_print_lustre_var safe ppf state_var

  (* Variable with at least one pre *)
  else if depth > 0 then 

    (* Print one pre and recurse *)
    Format.fprintf ppf
      "@[<hv 2>pre(%a)@]"
      (pp_print_var safe (pred depth)) 
      var

  (* depth mst be positive *)
  else

    invalid_arg "pp_print_var"


(* Pretty-print a term *)
and pp_print_term_node safe ppf t = match Term.T.destruct t with
    
  | Term.T.Var var when Var.is_state_var_instance var  -> 

    pp_print_var 
      safe
      (- (Numeral.to_int (Var.offset_of_state_var_instance var))) 
      ppf 
      var
      
  | Term.T.Var var when Var.is_const_state_var var -> 

    pp_print_var 
      safe
      0
      ppf 
      var
      
  | Term.T.Var var -> invalid_arg "pp_print_term"

  | Term.T.Const s -> 
    
    pp_print_symbol ppf (Symbol.node_of_symbol s)
      
  | Term.T.App (s, l) -> 
    
    pp_print_app safe ppf (Symbol.node_of_symbol s) l

  | Term.T.Attr (t, _) -> 
    
    pp_print_term_node safe ppf t
      

(* Pretty-print the second and following arguments of a
   left-associative function application *)
and pp_print_app_left' safe s ppf = function 

  | h :: tl -> 

    Format.fprintf ppf 
      " %a@ %a%t" 
      pp_print_symbol s 
      (pp_print_term_node safe) h 
      (function ppf -> pp_print_app_left' safe s ppf tl)

  | [] -> ()


(* Pretty-print a left-associative function application

   Print (+ a b c) as (a + b + c) *)
and pp_print_app_left safe s ppf = function 

  (* Function application must have arguments, is a constant
     otherwise *)
  | [] -> assert false

  (* Print first argument *)
  | h :: tl -> 

    Format.fprintf ppf
      "@[<hv 2>(%a%t)@]" 
      (pp_print_term_node safe) h 
      (function ppf -> pp_print_app_left' safe s ppf tl)


(* Pretty-print arguments of a right-associative function application *)
and pp_print_app_right' safe s arity ppf = function 

  (* Function application must have arguments, is a constant
     otherwise *)
  | [] -> assert false 

  (* Last or only argument *)
  | [h] -> 

    (* Print closing parentheses for all arguments *)
    let rec aux ppf = function 
      | 0 -> ()
      | i -> 
        Format.fprintf ppf
          "%t)@]"
          (function ppf -> aux ppf (pred i))
    in

    (* Print last argument and close all parentheses *)
    Format.fprintf ppf
      "%a%t" 
      (pp_print_term_node safe) h 
      (function ppf -> aux ppf arity)

  (* Second last or earlier argument *)
  | h :: tl -> 

    (* Open parenthesis and print argument *)
    Format.fprintf ppf 
      "@[<hv 2>(%a %a@ %t" 
      (pp_print_term_node safe) h 
      pp_print_symbol s 
      (function ppf -> pp_print_app_right' safe s arity ppf tl)


(* Pretty-print a right-associative function application 

   Print (=> a b c) as (a => (b => c)) *)
and pp_print_app_right safe s ppf l =
  pp_print_app_right' safe s (List.length l - 1) ppf l


(* Pretty-print a chaining function application 

   Print (= a b c) as (a = b) and (b = c) *)
and pp_print_app_chain safe s ppf = function 

  (* Chaining function application must have more than one argument *)
  | []
  | [_] -> assert false 

  (* Last or only pair of arguments *)
  | [l; r] -> 

    Format.fprintf ppf 
      "@[<hv 2>(%a %a@ %a)@]" 
      (pp_print_term_node safe) l 
      pp_print_symbol s
      (pp_print_term_node safe) r

  (* Print function application of first pair, conjunction and continue *)
  | l :: r :: tl -> 

    Format.fprintf ppf 
      "@[<hv 2>(%a %a@ %a) and %a@]" 
      (pp_print_term_node safe) l
      pp_print_symbol s
      (pp_print_term_node safe) r
      (pp_print_app_chain safe s) (r :: tl)


(* Pretty-print a function application *)
and pp_print_app safe ppf = function 

  (* Function application must have arguments, cannot have nullary
     symbols here *)
  | `TRUE
  | `FALSE
  | `NUMERAL _
  | `DECIMAL _
  (* | `BV _ *) -> (function _ -> assert false)

  (* Unary symbols *) 
  | `NOT
  | `TO_REAL
  | `TO_INT
  | `ABS as s -> 

    (function [a] -> 
      Format.fprintf ppf
        "@[<hv 2>(%a@ %a)@]" 
        pp_print_symbol s 
        (pp_print_term_node safe) a

      | _ -> assert false)
  
  (* Unary and left-associative binary symbols *)
  | `MINUS as s ->
      
      (function 
        | [] -> assert false 
        | [a] ->

          Format.fprintf ppf
            "%a%a" 
            pp_print_symbol s 
            (pp_print_term_node safe) a

        | _ as l -> pp_print_app_left safe s ppf l)
        
    (* Binary left-associative symbols with two or more arguments *)
    | `AND
    | `OR
    | `XOR
    | `PLUS
    | `TIMES
    | `DIV
    | `INTDIV as s ->
      
      (function 
        | [] 
        | [_] -> assert false
        | _ as l -> pp_print_app_left safe s ppf l)
            
    (* Binary right-associative symbols *)
    | `IMPLIES as s -> pp_print_app_right safe s ppf
        
    (* Chainable binary symbols *)
    | `EQ
    | `LEQ
    | `LT
    | `GEQ
    | `GT as s -> pp_print_app_chain safe s ppf
              
    (* if-then-else *)
    | `ITE ->
      
      (function [p; l; r] ->

        Format.fprintf ppf
          "if %a then %a else %a" 
          (pp_print_term_node safe) p
          (pp_print_term_node safe) l
          (pp_print_term_node safe) r
          
        | _ -> assert false)
        
    (* Binary symbols *)
    | `MOD as s ->
      
      (function [l; r] ->

        Format.fprintf ppf 
          "@[<hv 2>(%a %a@ %a)@]" 
          (pp_print_term_node safe) l 
          pp_print_symbol s
          (pp_print_term_node safe) r
        
        | _ -> assert false)
        
    (* Divisibility *) 
    | `DIVISIBLE n -> 
      
      (function [a] -> 
        
        (* a divisble n becomes a mod n = 0 *)
        pp_print_app 
          safe 
          ppf
          `EQ
          [Term.T.mk_app 
             (Symbol.mk_symbol `MOD) 
             [a; Term.T.mk_const (Symbol.mk_symbol (`NUMERAL n))];
           Term.T.mk_const (Symbol.mk_symbol (`NUMERAL Numeral.zero))]
          
        | _ -> assert false)
        
    (* Unsupported functions symbols *)
    | `DISTINCT
(*
    | `CONCAT
    | `EXTRACT _
    | `BVNOT
    | `BVNEG
    | `BVAND
    | `BVOR
    | `BVADD
    | `BVMUL
    | `BVDIV
    | `BVUREM
    | `BVSHL
    | `BVLSHR
    | `BVULT
*)
    | `SELECT
(*
    | `STORE
*)
    | `IS_INT
    | `UF _ -> (function _ -> assert false)
      

(* Pretty-print a hashconsed term *)
let pp_print_expr safe ppf expr =
  pp_print_term_node safe ppf expr


(* Pretty-print a hashconsed term to the standard formatter *)
let print_expr safe = pp_print_expr safe Format.std_formatter 


(* Pretty-print a clocked and typed Lustre expression *)
let pp_print_lustre_expr safe ppf = function

  (* Same expression for initial state and following states *)
  | { expr_init; expr_step } when Term.equal expr_init expr_step -> 

    pp_print_expr safe ppf expr_step

  (* Print expression of initial state followed by expression for
     following states *)
  | { expr_init; expr_step } -> 

    Format.fprintf ppf 
      "@[<hv 1>(%a@ ->@ %a)@]" 
      (pp_print_expr safe) expr_init
      (pp_print_expr safe) expr_step


(* ********************************************************************** *)
(* Clocks                                                                 *)
(* ********************************************************************** *)


(* The base clock *)
let base_clock = ()


(* TODO: clock checking *)
let clock_check _ _ = true


(* ********************************************************************** *)
(* Conversion to terms                                                    *)
(* ********************************************************************** *)

(* These offsets are different from the offsets in the transition system,
   because here we want to know if the initial and the step
   expressions are equal without bumping offsets. *)

(* Offset of state variable at first instant *)
let pre_base_offset = Numeral.(- one)

(* Offset of state variable at first instant *)
let base_offset = Numeral.zero

(* Offset of state variable at current instant *)
let cur_offset = Numeral.zero

(* Offset of state variable at previous instant *)
let pre_offset = Numeral.(- one)


(* Instance of state variable at instant zero *)
let pre_base_var_of_state_var zero_offset state_var = 
  Var.mk_state_var_instance 
    state_var
    Numeral.(zero_offset + pre_base_offset)

(* Instance of state variable at instant zero *)
let base_var_of_state_var zero_offset state_var = 
  Var.mk_state_var_instance
    state_var
    Numeral.(zero_offset + base_offset)

(* Instance of state variable at current instant *)
let cur_var_of_state_var zero_offset state_var = 
  Var.mk_state_var_instance
    state_var
    Numeral.(zero_offset + cur_offset)

(* Instance of state variable at previous instant *)
let pre_var_of_state_var zero_offset state_var = 
  Var.mk_state_var_instance 
    state_var
    Numeral.(zero_offset + pre_offset)

    
(* Term of instance of state variable at previous instant *)
let pre_base_term_of_state_var zero_offset state_var = 
  Term.mk_var (pre_base_var_of_state_var zero_offset state_var)

(* Term of instance of state variable at previous instant *)
let base_term_of_state_var zero_offset state_var = 
  Term.mk_var (base_var_of_state_var zero_offset state_var)

(* Term of instance of state variable at current instant *)
let cur_term_of_state_var zero_offset state_var = 
  Term.mk_var (cur_var_of_state_var zero_offset state_var)

(* Term of instance of state variable at previous instant *)
let pre_term_of_state_var zero_offset state_var = 
  Term.mk_var (pre_var_of_state_var zero_offset state_var)


(* Term at instant zero *)
let base_term_of_expr zero_offset expr = 
  Term.bump_state Numeral.(zero_offset + base_offset) expr

(* Term at current instant *)
let cur_term_of_expr zero_offset expr =
  Term.bump_state Numeral.(zero_offset + cur_offset) expr

(* Term at previous instant *)
let pre_term_of_expr zero_offset expr = 
  Term.bump_state Numeral.(zero_offset + pre_offset) expr


(* ********************************************************************** *)
(* Generic constructors                                                   *)
(* ********************************************************************** *)

(* These constructors take as arguments functions [eval] and [type_of]
   whose arity matches the arity of the constructors, where [eval]
   applies the operator and simplifies the expression, and [type_of]
   returns the type of the resulting expression or fails with
   {!Type_mismatch}. *)

(* Construct a unary expression *)
let mk_unary eval type_of expr = 

  let res_type = type_of expr.expr_type in

  { expr_init = eval expr.expr_init;
    expr_step = eval expr.expr_step;
    expr_type = res_type;
    expr_clock = expr.expr_clock } 


(* Construct a binary expression *)
let mk_binary eval type_of expr1 expr2 = 

  let res_clock = 
    if clock_check expr1.expr_clock expr2.expr_clock then 
      expr1.expr_clock
    else
      raise Clock_mismatch
  in  

  let res_type = 
    type_of expr1.expr_type expr2.expr_type 
  in

  { expr_init = eval expr1.expr_init expr2.expr_init;
    expr_step = eval expr1.expr_step expr2.expr_step;
    expr_type = res_type;
    expr_clock = res_clock } 


(* Construct a binary expression *)
let mk_ternary eval type_of expr1 expr2 expr3 = 

  let res_clock = 
    if 
      clock_check expr1.expr_clock expr2.expr_clock && 
      clock_check expr2.expr_clock expr3.expr_clock 
    then 
      expr1.expr_clock
    else
      raise Clock_mismatch
  in  

  let res_type = 
    type_of expr1.expr_type expr2.expr_type expr3.expr_type 
  in

  { expr_init = eval expr1.expr_init expr2.expr_init expr3.expr_init;
    expr_step = eval expr1.expr_step expr2.expr_step expr3.expr_step;
    expr_type = res_type;
    expr_clock = res_clock } 


(* ********************************************************************** *)
(* Constant constructors                                                  *)
(* ********************************************************************** *)
  

(* Create state variable of identifier *)
let mk_state_var_of_ident 
    ?is_input
    ?is_const
    ?for_inv_gen
    scope_index
    ident
    state_var_type =
  
  (* Convert index to a scope *)
  let scope = I.scope_of_index scope_index in

  (* Convert identifier to a string *)
  let ident_string = I.string_of_ident true ident in 

  (* Create state variable *)
  let state_var = 
    StateVar.mk_state_var 
      ?is_input:is_input
      ?is_const:is_const
      ?for_inv_gen:for_inv_gen
      ident_string
      scope
      state_var_type
  in
  
  (* Add to hashtable, don't create duplicates if state variable was
     already defined *)
  StateVar.StateVarHashtbl.replace
    state_var_ident_map 
    state_var
    (ident, scope_index);

  (* Return state variable *)
  state_var 


(* Create state variable of identifier *)
let mk_fresh_state_var 
    ?is_input
    ?is_const
    ?for_inv_gen
    scope_index
    ident
    state_var_type
    index_ref =
  
  Numeral.incr index_ref; 

  mk_state_var_of_ident
    ?is_input:is_input
    ?is_const:is_const
    ?for_inv_gen:for_inv_gen
    scope_index
    (I.push_int_index !index_ref ident)
    state_var_type



(* Return existing state variable of identifier *)
let state_var_of_ident scope_index ident = 

  (* Convert index to a scope *)
  let scope = I.scope_of_index scope_index in

  (* Convert identifier to a string *)
  let ident_string = I.string_of_ident true ident in 

  try

    (* Return state variable of string *)
    StateVar.state_var_of_string (ident_string, scope)
      
  with Not_found -> 

    raise Not_found

(* Boolean constant true on base clock *)
let t_true = 

  let expr = Term.t_true in

  { expr_init = expr; 
    expr_step = expr; 
    expr_type = Type.t_bool; 
    expr_clock = base_clock } 


(* Boolean constant false on base clock *)
let t_false =  

  let expr = Term.t_false in

  { expr_init = expr; 
    expr_step = expr; 
    expr_type = Type.t_bool; 
    expr_clock = base_clock } 


(* Integer constant on base clock *)
let mk_int d =  

  let expr = Term.mk_num d in

  { expr_init = expr; 
    expr_step = expr; 
    expr_type = Type.mk_int_range d d; 
    expr_clock = base_clock } 


(* Real constant on base clock *)
let mk_real f =  

  let expr = Term.mk_dec f in

  { expr_init = expr; 
    expr_step = expr; 
    expr_type = Type.t_real; 
    expr_clock = base_clock } 


(* Current state variable of state variable *)
let mk_var state_var expr_clock = 

  { expr_init = base_term_of_state_var base_offset state_var;
    expr_step = cur_term_of_state_var cur_offset state_var;
    expr_type = StateVar.type_of_state_var state_var;
    expr_clock = expr_clock } 


(* ********************************************************************** *)
(* Type checking constructors                                             *)
(* ********************************************************************** *)

(* Generic type checking functions that fail with [Type_mismatch] or
   return a resulting type if the expressions match the required types. *)

(* Type check for bool -> bool *)
let type_of_bool_bool = function 
  | t when Type.is_bool t -> Type.t_bool
  | _ -> raise Type_mismatch


(* Type check for bool -> bool -> bool *)
let type_of_bool_bool_bool = function 
  | t when Type.is_bool t -> 
    (function 
      | t when Type.is_bool t -> Type.t_bool 
      | _ -> raise Type_mismatch)
  | _ -> raise Type_mismatch


(* Type check for int -> int -> int *)
let type_of_int_int_int = function 

  | t when Type.is_int t || Type.is_int_range t -> 
    (function 
      | t when Type.is_int t || Type.is_int_range t -> Type.t_int 
      | _ -> raise Type_mismatch)
  | _ -> raise Type_mismatch


(* Type check for real -> real -> real *)
let type_of_real_real_real = function 

  | t when Type.is_real t -> 
    (function 
      | t when Type.is_real t -> Type.t_real
      | _ -> raise Type_mismatch)
    
  | _ -> raise Type_mismatch


(* Type check for int -> int -> int, real -> real -> real *)
let type_of_num_num_num = function 

  | t when Type.is_int t || Type.is_int_range t -> 
    (function 
      | t when Type.is_int t || Type.is_int_range t -> Type.t_int 
      | _ -> raise Type_mismatch)

  | t when Type.is_real t -> 
    (function 
      | t when Type.is_real t -> Type.t_real
      | _ -> raise Type_mismatch)
    
  | _ -> raise Type_mismatch


(* Type check for 'a -> 'a -> 'a *)
let type_of_a_a_a type1 type2 = 

  (* If first type is subtype of second, choose second type *)
  if Type.check_type type1 type2 then type2 

  (* If second type is subtype of first, choose first type *)
  else if Type.check_type type2 type1 then type1 

  (* Extend integer ranges if one is not a subtype of the other *)
  else if Type.is_int_range type1 && Type.is_int_range type2 then Type.t_int 

  (* Fail if types are incompatible *)
  else raise Type_mismatch


(* Type check for 'a -> 'a -> bool *)
let type_of_a_a_bool type1 type2 = 

  if 

    (* One type must be subtype of the other *)
    Type.check_type type1 type2
    || Type.check_type type2 type1

    (* Extend integer ranges if one is not a subtype of the other *)
    || (Type.is_int_range type1 && Type.is_int_range type2) 

  then 

    (* Resulting type is Boolean *)
    Type.t_bool 

  (* Fail if types are incompatible *)
  else 

    raise Type_mismatch


(* Type check for int -> int -> bool, real -> real -> bool *)
let type_of_num_num_bool = function

  | t when Type.is_int t || Type.is_int_range t -> 
    (function 
      | t when Type.is_int t || Type.is_int_range t -> Type.t_bool 
      | _ -> raise Type_mismatch)

  | t when Type.is_real t -> 
    (function 
      | t when Type.is_real t -> Type.t_bool
      | _ -> raise Type_mismatch)
    
  | _ -> raise Type_mismatch


(* ********************************************************************** *)


(* Evaluate unary negation

   not true -> false
   not false -> true
*)
let eval_not = function 
  | t when t == Term.t_true -> Term.t_false
  | t when t == Term.t_false -> Term.t_true
  | expr -> Term.mk_not expr


(* Type of unary negation 

   not: bool -> bool 
*)
let type_of_not = type_of_bool_bool


(* Unary negation of expression *)
let mk_not expr = mk_unary eval_not type_of_not expr


(* ********************************************************************** *)


(* Evaluate unary minus

   -(c) -> (-c)
   -(-x) -> x
*)
let eval_uminus expr = match Term.destruct expr with 

  | Term.T.Const s when Symbol.is_numeral s -> 
    Term.mk_num Numeral.(- Symbol.numeral_of_symbol s)

  | Term.T.Const s when Symbol.is_decimal s -> 
    Term.mk_dec Decimal.(- Symbol.decimal_of_symbol s)

  | Term.T.App (s, [e]) when s == Symbol.s_minus -> e

  | _ -> Term.mk_minus [expr]


(* Type of unary minus 

   -: int -> int 
   -: int_range(l, u) -> int_range(-u, -l)
   -: real -> real 
*)
let type_of_uminus = function
  | t when Type.is_int t -> Type.t_int
  | t when Type.is_real t -> Type.t_real
  | t when Type.is_int_range t -> 
    let (ubound, lbound) = Type.bounds_of_int_range t in
    Type.mk_int_range Numeral.(- ubound) Numeral.(- lbound)
  | _ -> raise Type_mismatch


(* Unary negation of expression *)
let mk_uminus expr = mk_unary eval_uminus type_of_uminus expr


(* ********************************************************************** *)


(* Evaluate conversion to integer *)
let eval_to_int expr = match Term.destruct expr with 
  | Term.T.Const s when Symbol.is_decimal s -> 
    Term.mk_num
      (Numeral.of_big_int
         (Decimal.to_big_int
            (Symbol.decimal_of_symbol s)))

  | _ -> Term.mk_to_int expr


(* Type of conversion to integer  

   int: real -> int 
*)
let type_of_to_int = function
  | t when Type.is_real t -> Type.t_int
  | _ -> raise Type_mismatch


(* Conversion to integer *)
let mk_to_int expr = mk_unary eval_to_int type_of_to_int expr 


(* ********************************************************************** *)


(* Evaluate conversion to real *)
let eval_to_real expr = match Term.destruct expr with 
  | Term.T.Const s when Symbol.is_numeral s -> 
    Term.mk_dec
      (Decimal.of_big_int
         (Numeral.to_big_int
            (Symbol.numeral_of_symbol s)))

  | _ -> Term.mk_to_real expr

(* Type of conversion to real  

   real: int -> real 
*)
let type_of_to_real = function
  | t when Type.is_int t || Type.is_int_range t -> Type.t_real
  | _ -> raise Type_mismatch


(* Conversion to integer *)
let mk_to_real expr = mk_unary eval_to_real type_of_to_real expr 


(* ********************************************************************** *)


(* Evaluate Boolean conjunction

   true and e2 -> e2 
   false and e2 -> false
   e1 and true -> e1
   e1 and false -> false *)
let eval_and = function 
  | t when t == Term.t_true -> (function expr2 -> expr2)
  | t when t == Term.t_false -> (function expr2 -> Term.t_false)
  | expr1 -> 
    (function 
      | t when t == Term.t_true -> expr1
      | t when t == Term.t_false -> Term.t_false
      | expr2 -> Term.mk_and [expr1; expr2])


(* Type of Boolean conjunction 

   and: bool -> bool -> bool *)
let type_of_and = type_of_bool_bool_bool


(* Boolean conjunction *)
let mk_and expr1 expr2 = mk_binary eval_and type_of_and expr1 expr2 


(* ********************************************************************** *)


(* Evaluate Boolean disjunction

   true or e2 -> true
   false or e2 -> e2
   e1 or true -> true
   e1 or false -> e1 *)
let eval_or = function 
  | t when t == Term.t_true -> (function expr2 -> Term.t_true)
  | t when t == Term.t_false -> (function expr2 -> expr2)
  | expr1 -> 
    (function 
      | t when t == Term.t_true -> Term.t_true
      | t when t == Term.t_false -> expr1
      | expr2 -> Term.mk_or [expr1; expr2])


(* Type of Boolean disjunction 

   or: bool -> bool -> bool *)
let type_of_or = type_of_bool_bool_bool


(* Boolean disjunction *)
let mk_or expr1 expr2 = mk_binary eval_or type_of_or expr1 expr2 


(* ********************************************************************** *)


(* Evaluate Boolean exclusive disjunction

   true xor e2 -> not e2
   false xor e2 -> e2
   e1 xor true -> not e1
   e1 xor false -> e1 *)
let eval_xor = function 
  | t when t == Term.t_true -> (function expr2 -> Term.mk_not expr2)
  | t when t == Term.t_false -> (function expr2 -> expr2)
  | expr1 -> 
    (function 
      | t when t == Term.t_true -> Term.mk_not expr1
      | t when t == Term.t_false -> expr1
      | expr2 -> Term.mk_xor [expr1; expr2])


(* Type of Boolean exclusive disjunction 

   xor: bool -> bool -> bool *)
let type_of_xor = type_of_bool_bool_bool


(* Boolean exclusive disjunction *)
let mk_xor expr1 expr2 = mk_binary eval_xor type_of_xor expr1 expr2 


(* ********************************************************************** *)


(* Evaluate Boolean implication

   true => e2 -> e2
   false => e2 -> true
   e1 => true -> true
   e1 => false -> not e1 *)
let eval_impl = function 
  | t when t == Term.t_true -> (function expr2 -> expr2)
  | t when t == Term.t_false -> (function expr2 -> Term.t_true)
  | expr1 -> 
    (function 
      | t when t == Term.t_true -> Term.t_true
      | t when t == Term.t_false -> Term.mk_not expr1
      | expr2 -> Term.mk_implies [expr1; expr2])


(* Type of Boolean implication 

   =>: bool -> bool -> bool *)
let type_of_impl = type_of_bool_bool_bool


(* Boolean implication *)
let mk_impl expr1 expr2 = mk_binary eval_impl type_of_impl expr1 expr2 


(* ********************************************************************** *)


(* Evaluate integer modulus *)
let eval_mod expr1 expr2 = 

  match Term.destruct expr1, Term.destruct expr2 with

    | Term.T.Const c1, Term.T.Const c2 when
        Symbol.is_numeral c1 && Symbol.is_numeral c2 -> 

      Term.mk_num 
        Numeral.(Symbol.numeral_of_symbol c1 mod 
                 Symbol.numeral_of_symbol c2) 

    | _ -> Term.mk_mod expr1 expr2


(* Type of integer modulus 

   If j is bounded by [l, u], then the result of i mod j is bounded by
   [0, (max(|l|, |u|) - 1)].

   mod: int -> int -> int *)
let type_of_mod = function 

  | t when Type.is_int t || Type.is_int_range t -> 
    (function 
      | t when Type.is_int t -> Type.t_int 
      | t when Type.is_int_range t -> 
        let l, u = Type.bounds_of_int_range t in 
        Type.mk_int_range Numeral.zero Numeral.(pred (max (abs l) (abs u)))
      | _ -> raise Type_mismatch)
  | _ -> raise Type_mismatch

(* Integer modulus *)
let mk_mod expr1 expr2 = mk_binary eval_mod type_of_mod expr1 expr2 


(* ********************************************************************** *)


(* Evaluate subtraction *)
let eval_minus expr1 expr2 = 
  
  match Term.destruct expr1, Term.destruct expr2 with
    
    | Term.T.Const c1, Term.T.Const c2 when
        Symbol.is_numeral c1 && Symbol.is_numeral c2 -> 
      
      Term.mk_num 
        Numeral.(Symbol.numeral_of_symbol c1 -
                 Symbol.numeral_of_symbol c2) 
        
    | Term.T.Const c1, Term.T.Const c2 when
        Symbol.is_decimal c1 && Symbol.is_decimal c2 -> 
      
      Term.mk_dec
        Decimal.(Symbol.decimal_of_symbol c1 -
                 Symbol.decimal_of_symbol c2) 
        
    | _ -> Term.mk_minus [expr1; expr2]
             

(* Type of subtraction 

   If both arguments are bounded, the difference is bounded by the
   difference of the lower bound of the first argument and the upper
   bound of the second argument and the difference of the upper bound
   of the first argument and the lower bound of the second argument.

   -: int -> int -> int
      real -> real -> real *)
let type_of_minus = function 
  | t when Type.is_int_range t -> 
    (function 
      | s when Type.is_int_range s -> 
        let l1, u1 = Type.bounds_of_int_range t in
        let l2, u2 = Type.bounds_of_int_range s in
        Type.mk_int_range Numeral.(l1 - u2) Numeral.(u1 - l2)
      | s -> type_of_num_num_num t s)
  | t -> type_of_num_num_num t



(* Subtraction *)
let mk_minus expr1 expr2 = mk_binary eval_minus type_of_minus expr1 expr2 


(* ********************************************************************** *)


(* Evaluate addition *)
let eval_plus expr1 expr2 = 

  match Term.destruct expr1, Term.destruct expr2 with

    | Term.T.Const c1, Term.T.Const c2 when
        Symbol.is_numeral c1 && Symbol.is_numeral c2 -> 

      Term.mk_num 
        Numeral.(Symbol.numeral_of_symbol c1 +
                 Symbol.numeral_of_symbol c2) 

    | Term.T.Const c1, Term.T.Const c2 when
        Symbol.is_decimal c1 && Symbol.is_decimal c2 -> 

      Term.mk_dec
        Decimal.(Symbol.decimal_of_symbol c1 +
                 Symbol.decimal_of_symbol c2) 

  | _ -> Term.mk_plus [expr1; expr2]


(* Type of addition 
   
   If both summands are bounded, the sum is bounded by the sum of the
   lower bound and the sum of the upper bounds.

   +: int -> int -> int
      real -> real -> real *)
let type_of_plus = function 
  | t when Type.is_int_range t -> 
    (function 
      | s when Type.is_int_range s -> 
        let l1, u1 = Type.bounds_of_int_range t in
        let l2, u2 = Type.bounds_of_int_range s in
        Type.mk_int_range Numeral.(l1 + l2) Numeral.(u1 + u2)
      | s -> type_of_num_num_num t s)
  | t -> type_of_num_num_num t


(* Addition *)
let mk_plus expr1 expr2 = mk_binary eval_plus type_of_plus expr1 expr2 


(* ********************************************************************** *)


(* Evaluate real division *)
let eval_div expr1 expr2 = 

  match Term.destruct expr1, Term.destruct expr2 with

    | Term.T.Const c1, Term.T.Const c2 when
        Symbol.is_decimal c1 && Symbol.is_decimal c2 -> 

      Term.mk_dec
        Decimal.(Symbol.decimal_of_symbol c1 /
                 Symbol.decimal_of_symbol c2) 

  | _ -> Term.mk_div [expr1; expr2]


(* Type of real division

   /: real -> real -> real *)
let type_of_div = type_of_real_real_real


(* Real division *)
let mk_div expr1 expr2 = mk_binary eval_div type_of_div expr1 expr2 


(* ********************************************************************** *)


(* Evaluate multiplication *)
let eval_times expr1 expr2 = 

  match Term.destruct expr1, Term.destruct expr2 with

    | Term.T.Const c1, Term.T.Const c2 when
        Symbol.is_numeral c1 && Symbol.is_numeral c2 -> 

      Term.mk_num 
        Numeral.(Symbol.numeral_of_symbol c1 *
                 Symbol.numeral_of_symbol c2) 

    | Term.T.Const c1, Term.T.Const c2 when
        Symbol.is_decimal c1 && Symbol.is_decimal c2 -> 

      Term.mk_dec
        Decimal.(Symbol.decimal_of_symbol c1 *
                 Symbol.decimal_of_symbol c2) 

  | _ -> Term.mk_times [expr1; expr2]


(* Type of multiplication

   *: int -> int -> int
      real -> real -> real *)
let type_of_times = type_of_num_num_num


(* Multiplication *)
let mk_times expr1 expr2 = mk_binary eval_times type_of_times expr1 expr2 


(* ********************************************************************** *)


(* Evaluate integer division *)
let eval_intdiv expr1 expr2 = 

  match Term.destruct expr1, Term.destruct expr2 with

    | Term.T.Const c1, Term.T.Const c2 when
        Symbol.is_numeral c1 && Symbol.is_numeral c2 -> 

      Term.mk_num
        Numeral.(Symbol.numeral_of_symbol c1 /
                 Symbol.numeral_of_symbol c2) 

  | _ -> Term.mk_intdiv [expr1; expr2]


(* Type of integer division

   div: int -> int -> int *)
let type_of_intdiv = type_of_int_int_int


(* Integer division *)
let mk_intdiv expr1 expr2 = mk_binary eval_intdiv type_of_intdiv expr1 expr2 


(* ********************************************************************** *)


(* Evaluate equality *)
let eval_eq expr1 expr2 = match expr1, expr2 with

  (* true = e2 -> e2 *)
  | t, _ when t == Term.t_true -> expr2

  (* false = e2 -> not e2 *)
  | t, _ when t == Term.t_false -> Term.mk_not expr2

  (* e1 = true -> e1 *)
  | _, t when t == Term.t_true -> expr1

  (* e1 = false -> not e1 *)
  | _, t when t == Term.t_false -> Term.mk_not expr1

  (* e = e -> true *)
  | _ when Term.equal expr1 expr2 -> Term.t_true

  | _ -> 

    match Term.destruct expr1, Term.destruct expr2 with
      
      | Term.T.Const c1, Term.T.Const c2 when
          Symbol.is_numeral c1 && 
          Symbol.is_numeral c2 -> 
    
        if Numeral.(Symbol.numeral_of_symbol c1 =
                    Symbol.numeral_of_symbol c2) then 

          Term.t_true

        else

          Term.t_false

      | Term.T.Const c1, Term.T.Const c2 when
          Symbol.is_decimal c1 && 
          Symbol.is_decimal c2 -> 
    
        if Decimal.(Symbol.decimal_of_symbol c1 =
                    Symbol.decimal_of_symbol c2) then 

          Term.t_true

        else

          Term.t_false


      | _ -> Term.mk_eq [expr1; expr2]


(* Type of equality

   =: 'a -> 'a -> bool *)
let type_of_eq = type_of_a_a_bool


(* Equality *)
let mk_eq expr1 expr2 = mk_binary eval_eq type_of_eq expr1 expr2 


(* ********************************************************************** *)

(* Evaluate disequality *)
let eval_neq expr1 expr2 = eval_not (eval_eq expr1 expr2)

(* Type of disequality

   <>: 'a -> 'a -> bool *)
let type_of_neq = type_of_a_a_bool


(* Disequality *)
let mk_neq expr1 expr2 = mk_binary eval_neq type_of_neq expr1 expr2 


(* ********************************************************************** *)


(* Evaluate inequality *)
let eval_lte expr1 expr2 = 

  match Term.destruct expr1, Term.destruct expr2 with

    | Term.T.Const c1, Term.T.Const c2 when
        Symbol.is_numeral c1 && 
        Symbol.is_numeral c2 -> 

      if Numeral.(Symbol.numeral_of_symbol c1 <=
                  Symbol.numeral_of_symbol c2) then 

        Term.t_true

      else

        Term.t_false

    | Term.T.Const c1, Term.T.Const c2 when
        Symbol.is_decimal c1 && 
        Symbol.is_decimal c2 -> 

      if Decimal.(Symbol.decimal_of_symbol c1 <=
                  Symbol.decimal_of_symbol c2) then 

        Term.t_true

      else

        Term.t_false


    | _ -> Term.mk_leq [expr1; expr2]


(* Type of inequality

   <=: int -> int -> bool
       real -> real -> bool *)
let type_of_lte = type_of_num_num_bool


(* Disequality *)
let mk_lte expr1 expr2 = mk_binary eval_lte type_of_lte expr1 expr2 


(* ********************************************************************** *)


(* Evaluate inequality *)
let eval_lt expr1 expr2 = 

  match Term.destruct expr1, Term.destruct expr2 with

    | Term.T.Const c1, Term.T.Const c2 when
        Symbol.is_numeral c1 && 
        Symbol.is_numeral c2 -> 

      if Numeral.(Symbol.numeral_of_symbol c1 <
                  Symbol.numeral_of_symbol c2) then 

        Term.t_true

      else

        Term.t_false

    | Term.T.Const c1, Term.T.Const c2 when
        Symbol.is_decimal c1 && 
        Symbol.is_decimal c2 -> 

      if Decimal.(Symbol.decimal_of_symbol c1 <
                  Symbol.decimal_of_symbol c2) then 

        Term.t_true

      else

        Term.t_false


    | _ -> Term.mk_lt [expr1; expr2]


(* Type of inequality

   <: int -> int -> bool
      real -> real -> bool *)
let type_of_lt = type_of_num_num_bool


(* Disequality *)
let mk_lt expr1 expr2 = mk_binary eval_lt type_of_lt expr1 expr2 


(* ********************************************************************** *)


(* Evaluate inequality *)
let eval_gte expr1 expr2 = 

  match Term.destruct expr1, Term.destruct expr2 with

    | Term.T.Const c1, Term.T.Const c2 when
        Symbol.is_numeral c1 && 
        Symbol.is_numeral c2 -> 

      if Numeral.(Symbol.numeral_of_symbol c1 >=
                  Symbol.numeral_of_symbol c2) then 

        Term.t_true

      else

        Term.t_false

    | Term.T.Const c1, Term.T.Const c2 when
        Symbol.is_decimal c1 && 
        Symbol.is_decimal c2 -> 

      if Decimal.(Symbol.decimal_of_symbol c1 >=
                  Symbol.decimal_of_symbol c2) then 

        Term.t_true

      else

        Term.t_false


    | _ -> Term.mk_geq [expr1; expr2]


(* Type of inequality

   >=: int -> int -> bool
       real -> real -> bool *)
let type_of_gte = type_of_num_num_bool


(* Disequality *)
let mk_gte expr1 expr2 = mk_binary eval_gte type_of_gte expr1 expr2 


(* ********************************************************************** *)


(* Evaluate inequality *)
let eval_gt expr1 expr2 = 

  match Term.destruct expr1, Term.destruct expr2 with

    | Term.T.Const c1, Term.T.Const c2 when
        Symbol.is_numeral c1 && 
        Symbol.is_numeral c2 -> 

      if Numeral.(Symbol.numeral_of_symbol c1 >
                  Symbol.numeral_of_symbol c2) then 

        Term.t_true

      else

        Term.t_false

    | Term.T.Const c1, Term.T.Const c2 when
        Symbol.is_decimal c1 && 
        Symbol.is_decimal c2 -> 

      if Decimal.(Symbol.decimal_of_symbol c1 >
                  Symbol.decimal_of_symbol c2) then 

        Term.t_true

      else

        Term.t_false


    | _ -> Term.mk_gt [expr1; expr2]


(* Type of inequality

   >=: int -> int -> bool
       real -> real -> bool *)
let type_of_gt = type_of_num_num_bool


(* Disequality *)
let mk_gt expr1 expr2 = mk_binary eval_gt type_of_gt expr1 expr2 




(* ********************************************************************** *)


(* Evaluate if-then-else *)
let eval_ite = function 
  | t when t == Term.t_true -> (function expr2 -> (function _ -> expr2))
  | t when t == Term.t_false -> (function _ -> (function expr3 -> expr3))
  | expr1 -> 
    (function expr2 -> 
      (function expr3 -> 
        if Term.equal expr2 expr3 then 
          expr2 
        else
          (Term.mk_ite expr1 expr2 expr3))) 


(* Type of if-then-else

   If both the second and the third argument are bounded, the result
   is bounded by the smaller of the two lower bound and the greater of
   the upper bounds.

   ite: bool -> 'a -> 'a -> 'a *)
let type_of_ite = function 
  | t when t = Type.t_bool -> 

    (function type2 -> function type3 ->

       (* If first type is subtype of second, choose second type *)
       if Type.check_type type2 type3 then type3 else 

         (* If second type is subtype of first, choose first type *)
       if Type.check_type type3 type2 then type2 else 

         (* Extend integer ranges if one is not a subtype of the other *)
         (match type2, type3 with 
           | s, t 
             when (Type.is_int_range s && Type.is_int t) ||
                  (Type.is_int s && Type.is_int_range t) -> Type.t_int

           | s, t 
             when (Type.is_int_range s && Type.is_int_range t) -> 

             let l1, u1 = Type.bounds_of_int_range s in
             let l2, u2 = Type.bounds_of_int_range t in
             
             Type.mk_int_range Numeral.(min l1 l2) Numeral.(max u1 u2)


           | _ -> raise Type_mismatch))

  | _ -> (function _ -> function _ -> raise Type_mismatch)


(* If-then-else *)
let mk_ite expr1 expr2 expr3 = 
  mk_ternary eval_ite type_of_ite expr1 expr2 expr3


(* ********************************************************************** *)


(* Type of ->

   If both the arguments are bounded, the result is bounded by the
   smaller of the two lower bound and the greater of the upper bounds.

   ->: 'a -> 'a -> 'a *)
let type_of_arrow type1 type2 =

  (* Extend integer ranges if one is not a subtype of the other *)
  (match type1, type2 with 
    | s, t 
      when (Type.is_int_range s && Type.is_int_range t) -> 
      
      let l1, u1 = Type.bounds_of_int_range s in
      let l2, u2 = Type.bounds_of_int_range t in
      
      Type.mk_int_range Numeral.(min l1 l2) Numeral.(max u1 u2)

    | _ -> type_of_a_a_a type1 type2)


(* Followed by expression *)
let mk_arrow expr1 expr2 = 

  (* Streams must be on the same clock, pick the first *)
  let res_clock = 
    if clock_check expr1.expr_clock expr2.expr_clock then 
      expr1.expr_clock
    else
      raise Clock_mismatch
  in  

  (* Types of expressions must be compatible *)
  let res_type = 
    type_of_arrow expr1.expr_type expr2.expr_type 
  in

  { expr_init = expr1.expr_init;
    expr_step = expr2.expr_step;
    expr_type = res_type;
    expr_clock = res_clock } 
  

(* ********************************************************************** *)


(* Pre expression *)
let mk_pre 
    mk_state_var_for_expr
    new_vars
    ({ expr_init; expr_step; expr_type; expr_clock } as expr) = 

  (* Apply pre to initial state expression *)
  let expr_init', new_vars' = match expr_init with 

    (* Expression is a constant *)
    | t when 
        t == Term.t_true || 
        t == Term.t_false || 
        (Term.is_free_var t && 
<<<<<<< HEAD
        Term.free_var_of_term t |> Var.is_const_state_var) ||
=======
         Term.free_var_of_term t |> Var.is_const_state_var) ||
>>>>>>> e81cdbd6
        (match Term.destruct t with 
          | Term.T.Const c1 when 
              Symbol.is_numeral c1 || Symbol.is_decimal c1 -> true
          | _ -> false) -> (expr_init, new_vars)

    (* Expression is a variable at the current instant *)
    | t when 
        Term.is_free_var t && 
        Numeral.(Var.offset_of_state_var_instance (Term.free_var_of_term t) = 
                 base_offset)  -> 
      
      (Term.bump_state Numeral.(- one) t, new_vars)

    (* Expression is not constant and not a variable at the current
       instant *)
    | _ -> 
      
      (* Fresh state variable for identifier *)
      let state_var, new_vars' = mk_state_var_for_expr new_vars expr in 

      (* Variable at previous instant *)
      let var = Var.mk_state_var_instance state_var pre_base_offset in

      (* Return term and new definitions *)
      (Term.mk_var var, new_vars')
      
  in

  (* Apply pre to step state expression *)
  let expr_step', new_vars' = match expr_step with 

    (* Expression is identical to initial state *)
    | _ when Term.equal expr_step expr_init -> 

      (* Re-use abstraction for initial state *)
      (expr_init', new_vars')

    (* Expression is a variable at the current instant *)
    | t when 
        Term.is_free_var t && 
        Numeral.(Var.offset_of_state_var_instance (Term.free_var_of_term t) = 
                 cur_offset)-> 

      (Term.bump_state Numeral.(- one) t, new_vars')

    (* Expression is not constant and no variable *)
    | _ -> 
      
      (* Fresh state variable for expression *)
      let state_var, new_vars' = mk_state_var_for_expr new_vars' expr in

      (* Variable at previous instant *)
      let var = Var.mk_state_var_instance state_var Numeral.(- one) in

      (* Return term and new definitions *)
      (Term.mk_var var, new_vars')
      
  in

  (* Return expression and new definitions *)
  ({ expr with expr_init = expr_init'; expr_step = expr_step' }, 
   new_vars') 


(* ********************************************************************** *)
(* Predicates                                                             *)
(* ********************************************************************** *)


(* Return true if expression is a previous state variable *)
let has_pre_var zero_offset { expr_step } = 

  (* Previous state variables have negative offset *)
  match Term.var_offsets_of_term expr_step with 
    | Some n, _ when Numeral.(n <= zero_offset + pre_offset) -> true
    | _ -> false


(* Return true if there is an unguarded pre operator in the expression *)
let pre_is_unguarded { expr_init } = 

  (* Check if there is a pre operator in the init expression *)
  match Term.var_offsets_of_term expr_init with 
    | None, _ -> false
    | Some c, _ -> Numeral.(c < base_offset)


(* Return true if expression is a current state variable *)
let is_var_at_offset { expr_init; expr_step } (init_offset, step_offset) = 

  (* Term must be a free variable *)
  (Term.is_free_var expr_init) && 

  (* Get free variable of term *)
  (let var_init = Term.free_var_of_term expr_init in 

   (* Variable must be an instance of a state variable *)
   Var.is_state_var_instance var_init && 

   (* Variable must be at instant zero *)
   Numeral.(Var.offset_of_state_var_instance var_init = init_offset)) &&

  (* Term must be a free variable *)
  (Term.is_free_var expr_step) && 

  (* Get free variable of term *)
  (let var_step = Term.free_var_of_term expr_step in 

   (* Variable must be an instance of a state variable *)
   Var.is_state_var_instance var_step && 

   (* Variable must be at instant zero *)
   Numeral.(Var.offset_of_state_var_instance var_step = step_offset))



(* Return true if expression is a previous state variable *)
let is_var expr = is_var_at_offset expr (base_offset, cur_offset)


(* Return true if expression is a previous state variable *)
let is_pre_var expr = is_var_at_offset expr (pre_base_offset, pre_offset)


(* Return true if the expression is constant *)
let is_const { expr_init; expr_step } = 

  (* Are all variables in the expression constant? *)
  VS.for_all
    Var.is_const_state_var
    (Term.vars_of_term expr_init)
    
  &&

  (* Are all variables in the expression constant? *)
  VS.for_all
    Var.is_const_state_var
    (Term.vars_of_term expr_step)
    

(* Return the state variable of a variable *)
let state_var_of_expr ({ expr_init; expr_step } as expr) = 

  (* Initial value and step value must be identical *)
  if is_var expr || is_pre_var expr then

    try 
      
      (* Get free variable of term *)
      let var = Term.free_var_of_term expr_init in 
      
      (* Get instance of state variable *)
      Var.state_var_of_state_var_instance var
        
    (* Fail if any of the above fails *)
    with Invalid_argument _ -> raise (Invalid_argument "state_var_of_expr")

  else

    (* Fail if initial value is different from step value *)
    raise (Invalid_argument "state_var_of_expr")


(* Return state variables that occur as previous state variables *)
let stateful_vars_of_expr { expr_step } = 

  Term.eval_t 
    (function 

      (* Previous state variables have negative offset *)
      | Term.T.Var v when 
          Var.is_state_var_instance v && 
          Numeral.(Var.offset_of_state_var_instance v < cur_offset) -> 
        
        (function 
          | [] -> 
            SVS.singleton 
              (Var.state_var_of_state_var_instance v)
          | _ -> assert false)

      | Term.T.Var _
      | Term.T.Const _ -> 

        (function 
          | [] -> SVS.empty
          | _ -> assert false)

      | Term.T.App _ -> 

        (function l -> 
          List.fold_left 
            SVS.union 
            SVS.empty 
            l)

      | Term.T.Attr _ ->
        (function | [s] -> s | _ -> assert false))
    
    expr_step

(* Return state variables that occur as current state variables *)
let current_vars_of_expr { expr_init ; expr_step } =
  (* Current state variables in init term. *)
  let cur_state_vars_init =
    Term.state_vars_at_offset_of_term base_offset expr_init
  in
  (* Current state variables in step term. *)
  let cur_state_vars_step =
    Term.state_vars_at_offset_of_term cur_offset expr_step
  in
  (* Join sets of state variables. *)
  SVS.union cur_state_vars_init cur_state_vars_step


(* Return all state variables *)
let state_vars_of_expr { expr_init; expr_step } = 

  (* State variables in initial state expression *)
  let state_vars_init = Term.state_vars_of_term expr_init in

  (* State variables in step state expression *)
  let state_vars_step = Term.state_vars_of_term expr_step in

  (* Join sets of state variables *)
  SVS.union state_vars_init state_vars_step

(* Split a list of Lustre expressions into a list of pairs of
   expressions for the initial step and the transition steps,
   respectively *)
let split_expr_list list = 

  List.fold_left
    (fun (accum_init, accum_step) { expr_init; expr_step } -> 
       ((if expr_init == Term.t_true then 
           accum_init 
         else
           expr_init :: accum_init), 
        (if expr_step == Term.t_true then 
           accum_step
         else
           expr_step :: accum_step)))
    ([], [])
    list      


(* Guard unguarded pre expression with a fresh oracle constant

   An unguarded pre is a previous state variable occuring in the
   initial state expression, since the arrow operator has been lifted
   to the top of the expression. *)
let oracles_for_unguarded_pres 
    pos
    mk_new_oracle_for_state_var
    warn_at_position
    oracles
    ({ expr_init } as expr) = 

  (* Get variables in initial state term *)
  let init_vars = Term.vars_of_term expr_init in

  (* Filter for variables before the base instant *)
  let init_pre_vars = 
    VS.filter 
      (fun var -> 
         Var.is_state_var_instance var &&
         Numeral.(Var.offset_of_state_var_instance var < base_offset))
      init_vars
  in
  
  (* No unguarded pres in initial state term? *)
  if VS.is_empty init_pre_vars then (expr, oracles) else
    
    (warn_at_position
       pos
       "Unguarded pre in expression, adding new oracle input.";
       
     (* New oracle for each state variable *)
     let oracle_substs, oracles' =
       VS.fold
         (fun var (accum, oracles) -> 
            
            (* Identifier for a fresh variable *)
            let state_var = 

              (* We only expect state variable instances *)
              assert (Var.is_state_var_instance var);

              (* Create a new oracle variable or re-use previously
                 created oracle *)
              mk_new_oracle_for_state_var
                (Var.state_var_of_state_var_instance var) 
            in
            
            (* Variable at base instant *)
            let oracle_var = 
              Var.mk_state_var_instance state_var base_offset
            in
            
            (* Substitute oracle variable for variable *)
            ((var, Term.mk_var oracle_var) :: accum, 
             state_var :: oracles))
         
         init_pre_vars
         ([], oracles)
     in
     
     (* Return expression with all previous state variables in the init
        expression substituted by fresh constants *)
     ({ expr with expr_init = Term.mk_let oracle_substs expr_init },
      oracles'))



(* 
   Local Variables:
   compile-command: "make -k -C .."
   indent-tabs-mode: nil
   End: 
*)
  <|MERGE_RESOLUTION|>--- conflicted
+++ resolved
@@ -2064,12 +2064,8 @@
     | t when 
         t == Term.t_true || 
         t == Term.t_false || 
-        (Term.is_free_var t && 
-<<<<<<< HEAD
+        (Term.is_free_var t &&
         Term.free_var_of_term t |> Var.is_const_state_var) ||
-=======
-         Term.free_var_of_term t |> Var.is_const_state_var) ||
->>>>>>> e81cdbd6
         (match Term.destruct t with 
           | Term.T.Const c1 when 
               Symbol.is_numeral c1 || Symbol.is_decimal c1 -> true
