--- conflicted
+++ resolved
@@ -465,19 +465,6 @@
 
 (* INVGEN things. *)
 
-<<<<<<< HEAD
-type invgen_top_only = bool
-
-let invgen_top_only_default = false
-
-type invgen_atoms_only = bool
-
-let invgen_atoms_only_default = false
-
-type invgen_scan_trans = bool
-
-let invgen_scan_trans_default = false
-=======
 type invgengraph_top_only = bool
 
 let invgengraph_top_only_default = false
@@ -493,7 +480,6 @@
 type invgengraph_renice = int
 
 let invgengraph_renice_default = 0
->>>>>>> dc14d125
 
 (* ********** *) 
 
@@ -593,16 +579,10 @@
       mutable pdr_check_inductive_invariant : pdr_check_inductive_invariant;
       mutable cooper_order_var_by_elim : cooper_order_var_by_elim;
       mutable cooper_general_lbound : cooper_general_lbound;
-<<<<<<< HEAD
-      mutable invgen_top_only : invgen_top_only;
-      mutable invgen_atoms_only : invgen_atoms_only;
-      mutable invgen_scan_trans : invgen_scan_trans;
-=======
       mutable invgengraph_top_only : invgengraph_top_only;
       mutable invgengraph_atoms_only : invgengraph_atoms_only;
       mutable invgengraph_no_trans_subterms : invgengraph_no_trans_subterms;
       mutable invgengraph_renice : invgengraph_renice;
->>>>>>> dc14d125
       mutable interpreter_input_file : interpreter_input_file;
       mutable interpreter_steps : interpreter_steps;
       mutable lustre_main : lustre_main;
@@ -648,16 +628,10 @@
     pdr_check_inductive_invariant = pdr_check_inductive_invariant_default;
     cooper_order_var_by_elim = cooper_order_var_by_elim_default;
     cooper_general_lbound = cooper_general_lbound_default;
-<<<<<<< HEAD
-    invgen_top_only = invgen_top_only_default;
-    invgen_atoms_only = invgen_atoms_only_default;
-    invgen_scan_trans = invgen_scan_trans_default;
-=======
     invgengraph_top_only = invgengraph_top_only_default;
     invgengraph_atoms_only = invgengraph_atoms_only_default;
     invgengraph_no_trans_subterms = invgengraph_no_trans_subterms_default;
     invgengraph_renice = invgengraph_renice_default;
->>>>>>> dc14d125
     interpreter_input_file = interpreter_input_file_default;
     interpreter_steps = interpreter_steps_default;
     lustre_main = lustre_main_default;
@@ -974,29 +948,6 @@
   
 (* ********** *) 
   
-<<<<<<< HEAD
-let invgen_top_only_action o = flags.invgen_top_only <- true
-                                       
-let invgen_top_only_spec = 
-  ("--invgen_top_only", 
-   Arg.Unit invgen_top_only_action,
-   "Invariant generation will only look for top node invariants.")
-  
-let invgen_atoms_only_action o = flags.invgen_atoms_only <- true
-                                       
-let invgen_atoms_only_spec = 
-  ("--invgen_atoms_only", 
-   Arg.Unit invgen_atoms_only_action,
-   "Invariant generation will only consider atoms as candidate terms.")
-  
-let invgen_scan_trans_action o = flags.invgen_scan_trans <- true
-                                       
-let invgen_scan_trans_spec = 
-  ("--invgen_scan_trans", 
-   Arg.Unit invgen_scan_trans_action,
-   "Invariant generation will extract candidate terms from the transition predicate.")
-  
-=======
 let invgengraph_top_only_action o = flags.invgengraph_top_only <- true
                                        
 let invgengraph_top_only_spec = 
@@ -1025,7 +976,6 @@
    Arg.Int invgengraph_renice_action,
    "Renice invariant generation process. Give a positive argument to lower priority.")
   
->>>>>>> dc14d125
 (* ********** *) 
 
 let interpreter_input_file_action o = flags.interpreter_input_file <- o
@@ -1203,13 +1153,6 @@
 
 let cooper_general_lbound () = flags.cooper_general_lbound
 
-<<<<<<< HEAD
-let invgen_top_only () = flags.invgen_top_only
-
-let invgen_atoms_only () = flags.invgen_atoms_only
-
-let invgen_scan_trans () = flags.invgen_scan_trans
-=======
 let invgengraph_top_only () = flags.invgengraph_top_only
 
 let invgengraph_atoms_only () = flags.invgengraph_atoms_only
@@ -1217,7 +1160,6 @@
 let invgengraph_no_trans_subterms () = flags.invgengraph_no_trans_subterms
 
 let invgengraph_renice () = flags.invgengraph_renice
->>>>>>> dc14d125
 
 let interpreter_input_file () = flags.interpreter_input_file
 
@@ -1353,16 +1295,10 @@
     cooper_general_lbound_spec;
 
     (* Set invgen options. *)
-<<<<<<< HEAD
-    invgen_top_only_spec;
-    invgen_atoms_only_spec;
-    invgen_scan_trans_spec;
-=======
     invgengraph_top_only_spec;
     invgengraph_atoms_only_spec;
     invgengraph_no_trans_subterms_spec;
     invgengraph_renice_spec;
->>>>>>> dc14d125
 
     (* Read input from file *)
     interpreter_input_file_spec;
