# Lustre Input

Lustre is a functional, synchronous dataflow language. Kind 2 supports most of the Lustre V4 syntax and some elements of Lustre V6. See the file [`./examples/syntax-test.lus`](https://github.com/kind2-mc/kind2/blob/develop/examples/syntax-test.lus) for examples of all supported language constructs.

## Properties and top level node

To specify a property to verify in a Lustre node, add the following in the body (*i.e.* between keywords ```let``` and ```tel```) of the node:

```
--%PROPERTY <bool_expr> ;
```

where `<bool_expr>` is a Boolean Lustre expression.

Kind 2 only analyzes what it calls the *top node*. By default, the top node is the last node in the file. To force a node to be the top node, add

```
--%MAIN ;
```

to the body of that node.

You can also specify the top node in the command line arguments, with

```
kind2 --lustre_main <node_name> ...
```

### Example

The following example declares two nodes ```greycounter``` and ```intcounter```, as well as an *observer* node ```top``` that calls these nodes and verifies that their outputs are the same. The node ```top``` is annotated with ```--%MAIN ;``` which makes it the *top node* (redundant here because it is the last node). The line ```--PROPERTY OK;``` means we want to verify that the Boolean stream ```OK``` is always true.

```
node greycounter (reset: bool) returns (out: bool);
var a, b: bool; 
let
  a = false -> (not reset and not pre b);
  b = false -> (not reset and pre a);
  out = a and b;

tel

node intcounter (reset: bool; const max: int) returns (out: bool);
var t: int; 
let
  t = 0 -> if reset or pre t = max then 0 else pre t + 1;
  out = t = 2;

tel

node top (reset: bool) returns (OK: bool);
var b, d: bool;
let
  b = greycounter(reset);
  d = intcounter(reset, 3);
  OK = b = d;

  --%MAIN ;

  --%PROPERTY OK;

tel
```

Kind 2 produces the following on standard output when run with the default options (```kind2 <file_name.lus>```):

```
kind2 v0.8.0

<Success> Property OK is valid by inductive step after 0.182s.

status of trans sys
------------------------------------------------------------------------------
Summary_of_properties:

OK: valid
```

We can see here that the property ```OK``` has been proven valid for the system (by *k*-induction).


## Contracts

A contract `(A,G,M)`for a node is a set of assumptions `A`, a set of
guarantees `G`, and a set of modes `M`. The semantics of contracts is given
in the
[Contract semantics](./../9_other/2_contract_semantics.md#contract-semantics)
section, here we focus on the input format for contracts. Contracts are
specified either locally, using the *inline syntax*, or externally in a
*contract node*. Both the local and external syntax have a body
composed of *items*, each of which define

* a ghost variable / constant,
* an assumption,
* a guarantee,
* a mode, or
* an import of a contract node.

They are presented in detail below, after the discussion on local and external
syntaxes.


### Inline syntax

A local contract is a special comment between the signature of the node
```
node <id> (...) returns (...) ;
```
and its body. That is, between the `;` of the node signature and the `let`
opening its body.

A local contract is a special block comment of the form

```
(*@contract
  [item]+
*)
```

or

```
/*@contract
  [item]+
*/
```


### External syntax

A contract node is very similar to a traditional lustre node. The two
differences are that

* it starts with `contract` instead of `node`, and
* its body can only mention *contract items*.

A contract node thus has form

```
contract <id> (<in_params>) returns (<out_params>) ;
let
  [item]+
tel
```

To use a contract node one needs to import it through an inline contract. See
the next section for more details.





### Contract items and restrictions


#### Ghost variables and constants

A ghost variable (constant) is a stream that is local to the contract. That is,
it is not accessible from the body of the node specified. Ghost variables
(constants) are defined with the `var` (`const`) keyword. Kind 2 performs type
inference for constants so in most cases type annotations are not necessary.

The general syntax is
```
const <id> [: <type>] = <expr> ;
<<<<<<< HEAD
var   <id>  : <type> = <expr> ;
=======
var   <id>  : <type>  = <expr> ;
>>>>>>> e4a6d5af
```

For instance:
```
const max = 42 ;
var ghost_stream: real = if input > max then max else input ;
```


#### Assumptions

An assumption over a node `n` is a constraint one must respect in order to use
`n` legally. It cannot mention the outputs of `n` in the current state, but
referring to outputs under a `pre` is fine.

The idea is that it does not make sense to ask the caller to respect some
constraints over the outputs of `n`, as the caller has no control over them
other than the inputs it feeds `n` with.
The assumption may however depend on previous values of the outputs produced
by `n`.

Assumptions are given with the `assume` keyword, followed by any legal Boolean
expression:
```
assume <expr> ;
```



#### Guarantees

Unlike assumptions, guarantees do not have any restrictions on the streams
they can mention. They typically mention the outputs in the current state since
they express the behavior of the node they specified under the assumptions of
this node.

Guarantees are given with the `guarantee` keyword, followed by any legal
Boolean expression:
```
guarantee <expr> ;
```



#### Modes

A mode `(R,E)` is a set of *requires* `R` and a set of *ensures* `E`. Requires
have the same restrictions as assumptions: they cannot mention outputs of the
node they specify in the current state. Ensures, like guarantees, have no
restriction.

Modes are named to ease traceability and improve feedback. The general syntax
is
```
mode <id> (
  [require <expr> ;]*
  [ensure  <expr> ;]*
) ;
```

For instance:
```
mode engaging (
  require true -> not pre engage_input ;
  require engage_input ;
  -- No ensure, same as `ensure true ;`.
) ;
mode engaged (
  require engage_input ;
  require false -> pre engage_input ;
  ensure  output <= upper_bound ;
  ensure  lower_bound <= output ;
) ;
```



#### Imports

A contract import *merges* the current contract with the one imported. That
is, if the current contract is `(A,G,M)` and we import `(A',G',M')`, the
resulting contract is `(A U A', G U G', M U M')` where `U` is set union.

When importing a contract, it is necessary to specify how the instantiation of
the contract is performed. This defines a mapping from the input (output)
formal parameters to the actual ones of the import.

When importing contract `c` in the contract of node `n`, it is **illegal** to
mention an output of `n` in the actual input parameters of the import of `c`.
The reason is that the distinction between inputs and outputs lets Kind 2 check
that the assumptions and mode requirements make sense, *i.e.* do not mention
outputs of `n` in the current state.

The general syntax is
```
import <id> ( <expr>,* ) returns ( <expr>,* ) ;
```

For instance:
```
contract spec (engage, disengage: bool) returns (engaged: bool) ;
let ... tel

node my_node (
  -- Flags are "signals" here, but `bool`s in the contract.
  engage, disengage: real
) returns (
  engaged: real
) ;
(*@contract 
  var bool_eng: bool = engage <> 0.0 ;
  var bool_dis: bool = disengage <> 0.0 ;
  var bool_enged: bool = engaged <> 0.0 ;

  var never_triggered: bool = (
    not bool_eng -> not bool_eng and pre never_triggered
  ) ;

  assume not (bool_eng and bool_dis) ;
  guarantee true -> (
    (not engage and not pre bool_eng) => not engaged
  ) ;

  mode init (
    require never_triggered ;
    ensure not bool_enged ;
  ) ;

  import spec (bool_eng, bool_dis) returns (bool_enged) ;
*)
let ... tel
```



#### Mode references

Once a mode has been defined it is possible to *refer* to it with
```
::<scope>::<mode_id>
```
where `<mode_id>` is the name of the mode, and `<scope>` is the path to the
mode in terms of contract imports.

In the example from the previous section for instance, say contract `spec` has
a mode `m`. The inline contract of `my_node` can refer to it by
```
::spec::m
```
To refer to the `init` mode:
```
::init
```

A mode reference is syntactic sugar for the `requires` of the mode in question.
So if mode `m` is
```
mode m (
  require <r_1> ;
  require <r_2> ;
  ...
  require <r_n> ; -- Last require.
  ...
) ;
```
then `::<path>::m` is exactly the same as
```
(<r_1> and <r_1> and ... and <r_n>)
```

**N.B.**: a mode reference
* is a Lustre expression of type `bool` just like any other Boolean expression. 
  It can appear under a `pre`, be used in a node call or a contract import, *etc.*
* is only legal **after** the mode item itself. That is, no
  forward/self-references are allowed.


An interesting use-case for mode references is that of checking properties over
the specification itself. One may want to do so to make sure the specification
behaves as intended. For instance
```
mode m1 (...) ;
mode m2 (...) ;
mode m3 (...) ;

guarantee true -> ( -- `m3` cannot succeed to `m1`.
  (pre ::m1) => not ::m3
) ;
guarantee true -> ( -- `m1`, `m2` and `m3` are exclusive.
  not (::m1 and ::m2 and ::m3)
) ;
```
<|MERGE_RESOLUTION|>--- conflicted
+++ resolved
@@ -163,11 +163,7 @@
 The general syntax is
 ```
 const <id> [: <type>] = <expr> ;
-<<<<<<< HEAD
-var   <id>  : <type> = <expr> ;
-=======
 var   <id>  : <type>  = <expr> ;
->>>>>>> e4a6d5af
 ```
 
 For instance:
